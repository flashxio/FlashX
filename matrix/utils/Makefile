--- conflicted
+++ resolved
@@ -17,14 +17,8 @@
 
 include ../../Makefile.common
 
-<<<<<<< HEAD
-CXXFLAGS += -I../../include -I../../libcommon -I../../flash-graph -I.. -I../eigensolver
-LDFLAGS := -L.. -lFMatrix -L../../flash-graph -lgraph -L../../libsafs -lsafs -L../../libcommon -lcommon $(LDFLAGS)
-=======
-OMP_FLAG = -fopenmp
-CXXFLAGS += -I../../libsafs -I../../flash-graph -I.. -I../eigensolver $(OMP_FLAG)
-LDFLAGS := $(OMP_FLAG) -L.. -lFMatrix -L../../flash-graph -lgraph -L../../libsafs -lsafs $(LDFLAGS)
->>>>>>> 75cbe39d
+CXXFLAGS += -I../../libsafs -I../../flash-graph -I.. -I../eigensolver
+LDFLAGS := -L.. -lFMatrix -L../../flash-graph -lgraph -L../../libsafs -lsafs $(LDFLAGS)
 LDFLAGS += -lz -lnuma -laio -lcblas #-lprofiler
 
 all: el2fg fg2fm fg2crs
@@ -39,16 +33,7 @@
 	$(CXX) -o fg2crs fg2crs.o fg_utils.o $(LDFLAGS)
 
 clean:
-<<<<<<< HEAD
-	rm -f el2fg
-	rm -f fg2crs
-	rm -f fg2fm
-	rm -f *.o
-	rm -f *.d
-	rm -f *~
-=======
 	rm -f *.d
 	rm -f *.o
 	rm -f *~
-	rm -f el2fg fg2fm fg2crs
->>>>>>> 75cbe39d
+	rm -f el2fg fg2fm fg2crs