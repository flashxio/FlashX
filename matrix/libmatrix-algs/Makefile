--- conflicted
+++ resolved
@@ -17,13 +17,7 @@
 
 include ../../Makefile.common
 
-<<<<<<< HEAD
-CXXFLAGS += -DUSE_GZIP -I../../include -I../../libcommon -I../../flash-graph -I..
-=======
-OMP_FLAG = -fopenmp
-CXXFLAGS += -DUSE_GZIP -I../../libsafs -I../../flash-graph -I.. $(OMP_FLAG)
-LDFLAGS += $(OMP_FLAG)
->>>>>>> 75cbe39d
+CXXFLAGS += -DUSE_GZIP -I../../libsafs -I../../flash-graph -I..
 
 all: libmatrix-algs
 
