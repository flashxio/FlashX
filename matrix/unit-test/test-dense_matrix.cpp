#include <stdio.h>
#include <cblas.h>

#include "vector.h"
#include "mem_worker_thread.h"
#include "dense_matrix.h"
#include "mem_matrix_store.h"
#include "local_matrix_store.h"
#include "sparse_matrix.h"
#include "EM_dense_matrix.h"
#include "matrix_stats.h"
#include "mapply_matrix_store.h"
#include "factor.h"
#include "block_matrix.h"
#include "project_matrix_store.h"
#include "data_frame.h"
#include "mem_vec_store.h"

#include "eigensolver/block_dense_matrix.h"
#include "eigensolver/collected_col_matrix_store.h"

using namespace fm;

size_t long_dim = 99999;

/*
 * This is a naive implementation of matrix multiplication.
 * It should be correct
 */
dense_matrix::ptr naive_multiply(const dense_matrix &_m1, const dense_matrix &_m2)
{
	dense_matrix::ptr m1 = dense_matrix::create(_m1.get_raw_store());
	dense_matrix::ptr m2 = dense_matrix::create(_m2.get_raw_store());
	m1->materialize_self();
	m2->materialize_self();
	detail::mem_matrix_store::ptr res_store = detail::mem_matrix_store::create(
			m1->get_num_rows(), m2->get_num_cols(), matrix_layout_t::L_ROW,
			get_scalar_type<int>(), -1);
	detail::mem_matrix_store::const_ptr mem_m1;
	detail::mem_matrix_store::const_ptr mem_m2;
	if (m1->is_in_mem())
		mem_m1 = detail::mem_matrix_store::cast(m1->get_raw_store());
	else {
		dense_matrix::ptr mem_mat = m1->conv_store(true, -1);
		mem_m1 = detail::mem_matrix_store::cast(mem_mat->get_raw_store());
	}
	if (m2->is_in_mem())
		mem_m2 = detail::mem_matrix_store::cast(m2->get_raw_store());
	else {
		dense_matrix::ptr mem_mat = m2->conv_store(true, -1);
		mem_m2 = detail::mem_matrix_store::cast(mem_mat->get_raw_store());
	}
#pragma omp parallel for
	for (size_t i = 0; i < m1->get_num_rows(); i++) {
		for (size_t j = 0; j < m2->get_num_cols(); j++) {
			int sum = 0;
			for (size_t k = 0; k < m1->get_num_cols(); k++) {
				sum += mem_m1->get<int>(i, k) * mem_m2->get<int>(k, j);
			}
			res_store->set<int>(i, j, sum);
		}
	}
	return dense_matrix::create(res_store);
}

dense_matrix::ptr blas_multiply(const dense_matrix &m1, const dense_matrix &m2)
{
	assert(m1.get_type() == m2.get_type());
	dense_matrix::ptr tmp1 = dense_matrix::create(m1.get_raw_store());
	dense_matrix::ptr tmp2 = dense_matrix::create(m2.get_raw_store());
	tmp1 = tmp1->conv2(matrix_layout_t::L_COL);
	tmp2 = tmp2->conv2(matrix_layout_t::L_COL);
	tmp1->materialize_self();
	tmp2->materialize_self();
	detail::mem_col_matrix_store::ptr col_res = detail::mem_col_matrix_store::create(
			tmp1->get_num_rows(), tmp2->get_num_cols(), m1.get_type());
	detail::mem_matrix_store::const_ptr mem_m1;
	detail::mem_matrix_store::const_ptr mem_m2;
	if (tmp1->is_in_mem())
		mem_m1 = detail::mem_matrix_store::cast(tmp1->get_raw_store());
	else {
		dense_matrix::ptr mem_tmp = tmp1->conv_store(true, -1);
		mem_m1 = detail::mem_matrix_store::cast(mem_tmp->get_raw_store());
	}
	if (tmp2->is_in_mem())
		mem_m2 = detail::mem_matrix_store::cast(tmp2->get_raw_store());
	else {
		dense_matrix::ptr mem_tmp = tmp2->conv_store(true, -1);
		mem_m2 = detail::mem_matrix_store::cast(mem_tmp->get_raw_store());
	}
	assert(mem_m1->get_num_nodes() < 0);
	assert(mem_m2->get_num_nodes() < 0);

	detail::mem_col_matrix_store::const_ptr col_m1
		= detail::mem_col_matrix_store::cast(mem_m1);
	detail::mem_col_matrix_store::const_ptr col_m2
		= detail::mem_col_matrix_store::cast(mem_m2);
	if (m1.get_type() == get_scalar_type<double>()) {
		cblas_dgemm(CblasColMajor, CblasNoTrans, CblasNoTrans,
				mem_m1->get_num_rows(), mem_m2->get_num_cols(),
				mem_m1->get_num_cols(), 1,
				(const double *) col_m1->get_data().get_raw(),
				mem_m1->get_num_rows(),
				(const double *) col_m2->get_data().get_raw(),
				mem_m2->get_num_rows(), 0,
				(double *) col_res->get_data().get_raw(),
				col_res->get_num_rows());
	}
	else {
		assert(m1.get_type() == get_scalar_type<float>());
		cblas_sgemm(CblasColMajor, CblasNoTrans, CblasNoTrans,
				mem_m1->get_num_rows(), mem_m2->get_num_cols(),
				mem_m1->get_num_cols(), 1,
				(const float *) col_m1->get_data().get_raw(),
				mem_m1->get_num_rows(),
				(const float *) col_m2->get_data().get_raw(),
				mem_m2->get_num_rows(), 0,
				(float *) col_res->get_data().get_raw(),
				col_res->get_num_rows());
	}
	return dense_matrix::create(col_res);
}

template<class T>
T get_precision()
{
	return 0;
}

template<>
float get_precision<float>()
{
	return 1e-5;
}

template<>
double get_precision<double>()
{
	return 1e-13;
}

template<class T>
struct approx_equal_func
{
public:
	bool operator()(const char *raw1, const char *raw2) const {
		T v1 = *(const T *) raw1;
		T v2 = *(const T *) raw2;
		T diff = v1 - v2;
		if (diff == 0)
			return true;

		if (v1 < 0)
			v1 = -v1;
		if (v2 < 0)
			v2 = -v2;
		if (diff < 0)
			diff = -diff;
		diff /= std::min(v1, v2);
		bool ret = diff < get_precision<T>();
		if (!ret) {
			printf("v1: %f, v2: %f, diff: %g\n", v1, v2, diff);
		}
		return ret;
	}
};

template<class T>
struct equal_func
{
public:
	bool operator()(const char *v1, const char *v2) const {
		return *(const T *) v1 == *(const T *) v2;
	}
};

template<class T1, class T2>
struct equal_func2
{
public:
	bool operator()(const char *v1, const char *v2) const {
		return *(const T1 *) v1 == *(const T2 *) v2;
	}
};

template<class T>
struct scale_equal_func
{
	T scale1;
	T scale2;
public:
	scale_equal_func(T scale1, T scale2) {
		this->scale1 = scale1;
		this->scale2 = scale2;
	}

	bool operator()(const char *v1, const char *v2) const {
		return (*(const T *) v1) * scale1 == (*(const T *) v2) * scale2;
	}
};

template<class Func>
void verify_result(const dense_matrix &_m1, const dense_matrix &_m2,
		const Func &func)
{
	// It's possible the input matrices are block matrices.
	dense_matrix::ptr m1 = dense_matrix::create(_m1.get_raw_store());
	dense_matrix::ptr m2 = dense_matrix::create(_m2.get_raw_store());

	assert(m1->get_num_rows() == m2->get_num_rows());
	assert(m1->get_num_cols() == m2->get_num_cols());

	m1->materialize_self();
	m2->materialize_self();

	detail::mem_matrix_store::const_ptr mem_m1;
	detail::mem_matrix_store::const_ptr mem_m2;
	if (m1->is_in_mem() && !m1->is_virtual())
		mem_m1 = detail::mem_matrix_store::cast(m1->get_raw_store());
	else {
		dense_matrix::ptr mem_mat = m1->conv_store(true, -1);
		mem_m1 = detail::mem_matrix_store::cast(mem_mat->get_raw_store());
	}
	if (m2->is_in_mem() && !m2->is_virtual())
		mem_m2 = detail::mem_matrix_store::cast(m2->get_raw_store());
	else {
		dense_matrix::ptr mem_mat = m2->conv_store(true, -1);
		mem_m2 = detail::mem_matrix_store::cast(mem_mat->get_raw_store());
	}

#pragma omp parallel for
	for (size_t i = 0; i < m1->get_num_rows(); i++)
		for (size_t j = 0; j < m1->get_num_cols(); j++)
			assert(func(mem_m1->get(i, j), mem_m2->get(i, j)));
}

enum matrix_val_t
{
	SEQ,
	SEQ_MATER,
	DEFAULT,
	SPARSE,
	NUM_TYPES,
} matrix_val = matrix_val_t::SEQ;

dense_matrix::ptr create_seq_matrix(size_t nrow, size_t ncol,
		matrix_layout_t layout, int num_nodes, const scalar_type &type,
		bool in_mem)
{
	if (type == get_scalar_type<int>())
		return dense_matrix::create_seq<int>(0, 1, nrow, ncol, layout, true,
				num_nodes, in_mem);
	else if (type == get_scalar_type<size_t>())
		return dense_matrix::create_seq<size_t>(0, 1, nrow, ncol, layout, true,
				num_nodes, in_mem);
	else if (type == get_scalar_type<double>())
		return dense_matrix::create_seq<size_t>(0, 1, nrow, ncol, layout, true,
				num_nodes, in_mem)->cast_ele_type(get_scalar_type<double>());
	else if (type == get_scalar_type<float>())
		return dense_matrix::create_seq<size_t>(0, 1, nrow, ncol, layout, true,
				num_nodes, in_mem)->cast_ele_type(get_scalar_type<float>());
	else
		return dense_matrix::ptr();
}

template<class T>
dense_matrix::ptr _create_seq_block_matrix(size_t nrow, size_t ncol,
		size_t block_size, matrix_layout_t layout, int num_nodes, bool in_mem)
{
	scalar_variable::ptr start_val(new scalar_variable_impl<T>(0));
	scalar_variable::ptr stride_val(new scalar_variable_impl<T>(1));
	return block_matrix::create_seq_layout(start_val, stride_val,
			nrow, ncol, layout, block_size, true, num_nodes, in_mem);
}

dense_matrix::ptr create_seq_block_matrix(size_t nrow, size_t ncol,
		size_t block_size, matrix_layout_t layout, int num_nodes,
		const scalar_type &type, bool in_mem)
{
	if (type == get_scalar_type<int>())
		return _create_seq_block_matrix<int>(nrow, ncol, block_size, layout,
				num_nodes, in_mem);
	else if (type == get_scalar_type<size_t>())
		return _create_seq_block_matrix<size_t>(nrow, ncol, block_size, layout,
				num_nodes, in_mem);
	else if (type == get_scalar_type<double>())
		return _create_seq_block_matrix<size_t>(nrow, ncol, block_size, layout,
				num_nodes, in_mem)->cast_ele_type(get_scalar_type<double>());
	else if (type == get_scalar_type<float>())
		return _create_seq_block_matrix<size_t>(nrow, ncol, block_size, layout,
				num_nodes, in_mem)->cast_ele_type(get_scalar_type<float>());
	else
		return dense_matrix::ptr();
}

dense_matrix::ptr create_const_matrix(size_t nrow, size_t ncol,
		matrix_layout_t layout, int num_nodes, const scalar_type &type,
		bool in_mem)
{
	if (type == get_scalar_type<int>())
		return dense_matrix::create_const<int>(1, nrow, ncol, layout,
				num_nodes, in_mem);
	else if (type == get_scalar_type<size_t>())
		return dense_matrix::create_const<size_t>(1, nrow, ncol, layout,
				num_nodes, in_mem);
	else if (type == get_scalar_type<double>())
		return dense_matrix::create_const<double>(1, nrow, ncol, layout,
				num_nodes, in_mem);
	else if (type == get_scalar_type<float>())
		return dense_matrix::create_const<float>(1, nrow, ncol, layout,
				num_nodes, in_mem);
	else
		return dense_matrix::ptr();
}

dense_matrix::ptr create_sparse_matrix(size_t nrow, size_t ncol,
		matrix_layout_t layout, int num_nodes, const scalar_type &type,
		bool in_mem)
{
	if (type == get_scalar_type<int>())
		return dense_matrix::create(detail::sparse_project_matrix_store::create_sparse_rand(
				nrow, ncol, layout, get_scalar_type<int>(), 0.001));
	else if (type == get_scalar_type<size_t>())
		return dense_matrix::create(detail::sparse_project_matrix_store::create_sparse_rand(
					nrow, ncol, layout, get_scalar_type<int>(),
					0.001))->cast_ele_type(get_scalar_type<size_t>());
	else if (type == get_scalar_type<double>())
		return dense_matrix::create(detail::sparse_project_matrix_store::create_sparse_rand(
				nrow, ncol, layout, get_scalar_type<double>(), 0.001));
	else if (type == get_scalar_type<float>())
		return dense_matrix::create(detail::sparse_project_matrix_store::create_sparse_rand(
					nrow, ncol, layout, get_scalar_type<int>(),
					0.001))->cast_ele_type(get_scalar_type<float>());
	else
		return dense_matrix::ptr();
}


bool in_mem = true;
size_t block_size = 0;

dense_matrix::ptr create_matrix(size_t nrow, size_t ncol,
		matrix_layout_t layout, int num_nodes,
		const scalar_type &type = get_scalar_type<int>())
{
	dense_matrix::ptr mat;
	switch (matrix_val) {
		case matrix_val_t::DEFAULT:
			return create_const_matrix(nrow, ncol, layout, num_nodes, type,
					in_mem);
		case matrix_val_t::SEQ:
			if (block_size == 0)
				mat = create_seq_matrix(nrow, ncol, layout, num_nodes, type,
						in_mem);
			else
				mat = create_seq_block_matrix(nrow, ncol, block_size, layout,
						num_nodes, type, in_mem);
			if (!in_mem)
				mat = mat->conv_store(false, -1);
			return mat;
		case matrix_val_t::SEQ_MATER:
			if (block_size == 0)
				mat = create_seq_matrix(nrow, ncol, layout, num_nodes, type,
						in_mem);
			else
				mat = create_seq_block_matrix(nrow, ncol, block_size, layout,
						num_nodes, type, in_mem);
			mat = mat->conv_store(in_mem, num_nodes);
			return mat;
		case matrix_val_t::SPARSE:
			return create_sparse_matrix(nrow, ncol, layout, num_nodes, type,
					in_mem);
		default:
			assert(0);
			return dense_matrix::ptr();
	}
}

void test_mapply_sink(dense_matrix::ptr sink)
{
	// Mapply on a sink matrix.
	printf("Test mapply on a sink matrix\n");
	assert(sink->get_raw_store()->is_sink());
	sink = sink->cast_ele_type(get_scalar_type<double>());
	dense_matrix tmp = *sink + *sink;
	tmp = tmp * 0.5;
	tmp.materialize_self();
	sink->materialize_self();
	verify_result(*sink, tmp, equal_func<double>());
}

void test_mapply_sink_t(dense_matrix::ptr sink)
{
	printf("Test mapply on a sink matrix and transpose\n");
	assert(sink->get_raw_store()->is_sink());
	sink = sink->cast_ele_type(get_scalar_type<double>());
	dense_matrix tmp = *sink + *sink;
	tmp = tmp * 0.5;
	sink = sink->transpose();
	dense_matrix::ptr tmp1 = tmp.transpose();
	tmp1->materialize_self();
	sink->materialize_self();
	verify_result(*sink, *tmp1, equal_func<double>());
}

void test_multiply_scalar(int num_nodes)
{
	printf("Test scalar multiplication\n");
	dense_matrix::ptr orig = create_matrix(long_dim, 10,
			matrix_layout_t::L_COL, num_nodes);
	dense_matrix::ptr res = orig->multiply_scalar(10);
	verify_result(*res, *orig, scale_equal_func<int>(1, 10));

	orig = create_matrix(long_dim, 10, matrix_layout_t::L_ROW, num_nodes);
	res = orig->multiply_scalar(10);
	assert(res->is_virtual());
	assert(res->is_in_mem() == orig->is_in_mem());
	verify_result(*res, *orig, scale_equal_func<int>(1, 10));
}

void test_ele_wise(int num_nodes)
{
	printf("Test element-wise operations\n");
	dense_matrix::ptr m1 = create_matrix(long_dim, 10,
			matrix_layout_t::L_COL, num_nodes);
	dense_matrix::ptr res = m1->add(*m1);
	assert(res->is_virtual());
	assert(res->is_in_mem() == m1->is_in_mem());
	verify_result(*res, *m1, scale_equal_func<int>(1, 2));
}

void test_multiply_col(int num_nodes)
{
	printf("Test multiplication on tall matrix stored column wise\n");
	dense_matrix::ptr m1 = create_matrix(long_dim, 10,
			matrix_layout_t::L_COL, num_nodes);
	dense_matrix::ptr m2 = create_matrix(10, 9,
			matrix_layout_t::L_COL, num_nodes);
	dense_matrix::ptr correct = naive_multiply(*m1, *m2);

	printf("Test multiply on col_matrix\n");
	dense_matrix::ptr res1 = m1->multiply(*m2);
	assert(res1->is_in_mem() == m1->is_in_mem());
	verify_result(*res1, *correct, equal_func<int>());
}

template<class T>
void test_multiply(int num_nodes)
{
	dense_matrix::ptr m1, m2, correct, res;

	printf("Test multiplication on wide block matrix X tall block matrix\n");
	size_t orig_multiply_block_size = matrix_conf.get_max_multiply_block_size();
	block_size = 3;
	matrix_conf.set_max_multiply_block_size(6);
	m1 = create_matrix(20, long_dim, matrix_layout_t::L_COL, num_nodes,
			get_scalar_type<T>());
	m2 = create_matrix(long_dim, 10, matrix_layout_t::L_COL, num_nodes,
			get_scalar_type<T>());
	correct = blas_multiply(*m1, *m2);
	res = m1->multiply(*m2);
	verify_result(*res, *correct, approx_equal_func<T>());

	printf("Test self cross prod\n");
	m2 = m1->transpose();
	correct = blas_multiply(*m1, *m2);
	res = m1->multiply(*m2);
	verify_result(*res, *correct, approx_equal_func<T>());

	res = m1->multiply(*m2);
	test_mapply_sink(res);
	res = m1->multiply(*m2);
	test_mapply_sink_t(res);

	printf("Test transpose of self cross prod\n");
	res = m1->multiply(*m2);
	res = res->transpose();
	correct = blas_multiply(*m2->transpose(), *m1->transpose());
	verify_result(*res, *correct, approx_equal_func<T>());
	matrix_conf.set_max_multiply_block_size(orig_multiply_block_size);
	block_size = 0;

	std::vector<off_t> idxs(3);
	idxs[0] = 1;
	idxs[1] = 3;
	idxs[2] = 5;

	std::vector<dense_matrix::ptr> tmp_vec(1);
	printf("Test self cross product on wide row matrix\n");
	m1 = create_matrix(10, long_dim, matrix_layout_t::L_ROW, num_nodes,
			get_scalar_type<T>());
	m2 = m1->transpose();
	res = m1->multiply(*m2);
	tmp_vec[0] = res;
	materialize(tmp_vec);
	correct = blas_multiply(*m1, *m2);
	verify_result(*res, *correct, approx_equal_func<T>());

	printf("Test self cross product on wide row submatrix\n");
	m1->materialize_self();
	m1 = m1->get_rows(idxs);
	m2 = m1->transpose();
	if (m1->is_in_mem())
		m1 = m1->deep_copy();
	if (m2->is_in_mem())
		m2 = m2->deep_copy();
	res = m1->multiply(*m2);
	tmp_vec[0] = res;
	materialize(tmp_vec);
	correct = blas_multiply(*m1, *m2);
	verify_result(*res, *correct, approx_equal_func<T>());

	printf("Test self cross product on wide col matrix\n");
	m1 = create_matrix(10, long_dim, matrix_layout_t::L_COL, num_nodes,
			get_scalar_type<T>());
	m2 = m1->transpose();
	res = m1->multiply(*m2);
	res->materialize_self();
	correct = blas_multiply(*m1, *m2);
	verify_result(*res, *correct, approx_equal_func<T>());

	printf("Test multiplication on tall row matrix X small row matrix\n");
	m1 = create_matrix(long_dim, 10, matrix_layout_t::L_ROW, num_nodes,
			get_scalar_type<T>());
	m2 = create_matrix(10, 9, matrix_layout_t::L_ROW, num_nodes,
			get_scalar_type<T>());
	res = m1->multiply(*m2, matrix_layout_t::L_NONE);
	assert(res->is_in_mem() == m1->is_in_mem());
	correct = blas_multiply(*m1, *m2);
	verify_result(*res, *correct, approx_equal_func<T>());

	printf("Test multiplication on tall row matrix X small row matrix\n");
	m1 = create_matrix(long_dim, 10, matrix_layout_t::L_ROW, num_nodes,
			get_scalar_type<T>());
	m2 = create_matrix(10, 9, matrix_layout_t::L_ROW, num_nodes,
			get_scalar_type<T>());
	res = m1->multiply(*m2, matrix_layout_t::L_COL);
	assert(res->is_in_mem() == m1->is_in_mem());
	correct = blas_multiply(*m1, *m2);
	verify_result(*res, *correct, approx_equal_func<T>());

	printf("Test multiplication on tall row matrix X small column matrix\n");
	m1 = create_matrix(long_dim, 10, matrix_layout_t::L_ROW, num_nodes,
			get_scalar_type<T>());
	m2 = create_matrix(10, 9, matrix_layout_t::L_COL, num_nodes,
			get_scalar_type<T>());
	res = m1->multiply(*m2, matrix_layout_t::L_NONE);
	correct = blas_multiply(*m1, *m2);
	verify_result(*res, *correct, approx_equal_func<T>());

	printf("Test multiplication on tall column matrix X small row matrix\n");
	m1 = create_matrix(long_dim, 10, matrix_layout_t::L_COL, num_nodes,
			get_scalar_type<T>());
	m2 = create_matrix(10, 9, matrix_layout_t::L_ROW, num_nodes,
			get_scalar_type<T>());
	res = m1->multiply(*m2, matrix_layout_t::L_NONE);
	correct = blas_multiply(*m1, *m2);
	verify_result(*res, *correct, approx_equal_func<T>());

	printf("Test multiplication on tall column matrix X small row matrix\n");
	m1 = create_matrix(long_dim, 10, matrix_layout_t::L_COL, num_nodes,
			get_scalar_type<T>());
	m2 = create_matrix(10, 9, matrix_layout_t::L_ROW, num_nodes,
			get_scalar_type<T>());
	res = m1->multiply(*m2, matrix_layout_t::L_ROW);
	correct = blas_multiply(*m1, *m2);
	verify_result(*res, *correct, approx_equal_func<T>());

	printf("Test multiplication on tall column matrix X small column matrix\n");
	m1 = create_matrix(long_dim, 10, matrix_layout_t::L_COL, num_nodes,
			get_scalar_type<T>());
	m2 = create_matrix(10, 9, matrix_layout_t::L_COL, num_nodes,
			get_scalar_type<T>());
	res = m1->multiply(*m2, matrix_layout_t::L_NONE);
	correct = blas_multiply(*m1, *m2);
	verify_result(*res, *correct, approx_equal_func<T>());

	printf("Test multiplication on wide row matrix X tall column matrix\n");
	m1 = create_matrix(long_dim, 10, matrix_layout_t::L_COL, num_nodes,
			get_scalar_type<T>());
	m1 = m1->transpose();
	m2 = create_matrix(long_dim, 9, matrix_layout_t::L_COL, num_nodes,
			get_scalar_type<T>());
	res = m1->multiply(*m2, matrix_layout_t::L_NONE);
	res->materialize_self();
	correct = blas_multiply(*m1, *m2);
	verify_result(*res, *correct, approx_equal_func<T>());

	printf("Test multiplication on wide row matrix X tall column matrix\n");
	m1 = create_matrix(long_dim, 10, matrix_layout_t::L_COL, num_nodes,
			get_scalar_type<T>());
	m1 = m1->transpose();
	m2 = create_matrix(long_dim, 9, matrix_layout_t::L_COL, num_nodes,
			get_scalar_type<T>());
	res = m1->multiply(*m2, matrix_layout_t::L_COL);
	res->materialize_self();
	correct = blas_multiply(*m1, *m2);
	verify_result(*res, *correct, approx_equal_func<T>());

	printf("Test multiplication on wide row matrix X tall row matrix\n");
	m1 = create_matrix(long_dim, 10, matrix_layout_t::L_COL, num_nodes,
			get_scalar_type<T>());
	m1 = m1->transpose();
	m2 = create_matrix(long_dim, 9, matrix_layout_t::L_ROW, num_nodes,
			get_scalar_type<T>());
	res = m1->multiply(*m2, matrix_layout_t::L_NONE);
	res->materialize_self();
	correct = blas_multiply(*m1, *m2);
	verify_result(*res, *correct, approx_equal_func<T>());

	printf("Test multiplication on wide column matrix X tall column matrix\n");
	m1 = create_matrix(long_dim, 10, matrix_layout_t::L_ROW, num_nodes,
			get_scalar_type<T>());
	m1 = m1->transpose();
	m2 = create_matrix(long_dim, 9, matrix_layout_t::L_COL, num_nodes,
			get_scalar_type<T>());
	res = m1->multiply(*m2, matrix_layout_t::L_NONE);
	res->materialize_self();
	correct = blas_multiply(*m1, *m2);
	verify_result(*res, *correct, approx_equal_func<T>());

	printf("Test multiplication on wide column matrix X tall column matrix\n");
	m1 = create_matrix(long_dim, 10, matrix_layout_t::L_ROW, num_nodes,
			get_scalar_type<T>());
	m1 = m1->transpose();
	m2 = create_matrix(long_dim, 9, matrix_layout_t::L_COL, num_nodes,
			get_scalar_type<T>());
	res = m1->multiply(*m2, matrix_layout_t::L_ROW);
	res->materialize_self();
	correct = blas_multiply(*m1, *m2);
	verify_result(*res, *correct, approx_equal_func<T>());

	printf("Test multiplication on wide column matrix X tall row matrix\n");
	m1 = create_matrix(long_dim, 10, matrix_layout_t::L_ROW, num_nodes,
			get_scalar_type<T>());
	m1 = m1->transpose();
	m2 = create_matrix(long_dim, 9, matrix_layout_t::L_ROW, num_nodes,
			get_scalar_type<T>());
	res = m1->multiply(*m2, matrix_layout_t::L_NONE);
	res->materialize_self();
	correct = blas_multiply(*m1, *m2);
	verify_result(*res, *correct, approx_equal_func<T>());
}

void test_multiply_matrix(int num_nodes)
{
	dense_matrix::ptr m1, m2, correct, res;

	printf("Test multiplication on wide row matrix X tall column matrix\n");
	m1 = create_matrix(10, long_dim, matrix_layout_t::L_ROW, num_nodes);
	m2 = create_matrix(long_dim, 9, matrix_layout_t::L_COL, num_nodes);
	correct = naive_multiply(*m1, *m2);
	res = m1->multiply(*m2);
	verify_result(*res, *correct, equal_func<int>());
	res = m1->multiply(*m2);
	verify_result(*res->transpose(), *correct->transpose(), equal_func<int>());

	printf("Test multiplication on wide row matrix X tall row matrix\n");
	m1 = create_matrix(10, long_dim, matrix_layout_t::L_ROW, num_nodes);
	m2 = create_matrix(long_dim, 9, matrix_layout_t::L_ROW, num_nodes);
	correct = naive_multiply(*m1, *m2);
	res = m1->multiply(*m2);
	verify_result(*res, *correct, equal_func<int>());
	res = m1->multiply(*m2);
	verify_result(*res->transpose(), *correct->transpose(), equal_func<int>());

	printf("Test multiplication on wide column matrix X tall column matrix\n");
	m1 = create_matrix(10, long_dim, matrix_layout_t::L_COL, num_nodes);
	m2 = create_matrix(long_dim, 9, matrix_layout_t::L_COL, num_nodes);
	correct = naive_multiply(*m1, *m2);
	res = m1->multiply(*m2);
	verify_result(*res, *correct, equal_func<int>());
	res = m1->multiply(*m2);
	verify_result(*res->transpose(), *correct->transpose(), equal_func<int>());

	printf("Test multiplication on wide column matrix X tall row matrix\n");
	m1 = create_matrix(10, long_dim, matrix_layout_t::L_COL, num_nodes);
	m2 = create_matrix(long_dim, 9, matrix_layout_t::L_ROW, num_nodes);
	correct = naive_multiply(*m1, *m2);
	res = m1->multiply(*m2);
	verify_result(*res, *correct, equal_func<int>());
	res = m1->multiply(*m2);
	verify_result(*res->transpose(), *correct->transpose(), equal_func<int>());

	printf("Test multiplication on tall row matrix X small row matrix\n");
	m1 = create_matrix(long_dim, 10, matrix_layout_t::L_ROW, num_nodes);
	m2 = create_matrix(10, 9, matrix_layout_t::L_ROW, num_nodes);
	correct = naive_multiply(*m1, *m2);
	res = m1->multiply(*m2);
	assert(res->is_in_mem() == m1->is_in_mem());
	verify_result(*res, *correct, equal_func<int>());

	printf("Test multiplication on tall row matrix X small column matrix\n");
	m1 = create_matrix(long_dim, 10, matrix_layout_t::L_ROW, num_nodes);
	m2 = create_matrix(10, 9, matrix_layout_t::L_COL, num_nodes);
	correct = naive_multiply(*m1, *m2);
	res = m1->multiply(*m2);
	verify_result(*res, *correct, equal_func<int>());

	printf("Test multiplication on tall column matrix X small row matrix\n");
	m1 = create_matrix(long_dim, 10, matrix_layout_t::L_COL, num_nodes);
	m2 = create_matrix(10, 9, matrix_layout_t::L_ROW, num_nodes);
	correct = naive_multiply(*m1, *m2);
	res = m1->multiply(*m2);
	verify_result(*res, *correct, equal_func<int>());

	printf("Test multiplication on tall column matrix X small column matrix\n");
	m1 = create_matrix(long_dim, 10, matrix_layout_t::L_COL, num_nodes);
	m2 = create_matrix(10, 9, matrix_layout_t::L_COL, num_nodes);
	correct = naive_multiply(*m1, *m2);
	res = m1->multiply(*m2);
	verify_result(*res, *correct, equal_func<int>());
}

void test_agg(int num_nodes, matrix_layout_t layout)
{
	printf("Test aggregation on tall %s-major matrix\n",
			layout == matrix_layout_t::L_COL ? "column" : "row");
	// Aggregate on the entire matrix and output a single value.
	dense_matrix::ptr m1 = create_matrix(long_dim, 10,
			layout, num_nodes, get_scalar_type<size_t>());
	bulk_operate::const_ptr op = bulk_operate::conv2ptr(
			m1->get_type().get_basic_ops().get_add());
	scalar_variable::ptr res = m1->aggregate(op);
	assert(res->get_type() == m1->get_type());
	assert(res->get_type() == get_scalar_type<size_t>());
	size_t sum = *(size_t *) res->get_raw();
	size_t num_eles = m1->get_num_rows() * m1->get_num_cols();
	if (matrix_val == matrix_val_t::DEFAULT)
		assert(sum == m1->get_num_rows() * m1->get_num_cols());
	else if (matrix_val_t::SEQ)
		assert(sum == (num_eles - 1) * num_eles / 2);

	// Aggregate on rows of a matrix and output a column
	dense_matrix::ptr sum_col = m1->aggregate(matrix_margin::MAR_ROW,
			agg_operate::create(op));
	if (sum_col->is_in_mem())
		sum_col->set_materialize_level(materialize_level::MATER_FULL);
	else {
		detail::matrix_store::ptr buf = detail::mem_matrix_store::create(
				sum_col->get_num_rows(), sum_col->get_num_cols(),
				sum_col->store_layout(), sum_col->get_type(), num_nodes);
		sum_col->set_materialize_level(materialize_level::MATER_FULL, buf);
	}
	res = sum_col->aggregate(op);
	sum_col->materialize_self();
	assert(sum_col->get_num_rows() == m1->get_num_rows());
	assert(sum_col->get_num_cols() == 1);
	detail::mem_matrix_store::const_ptr tmp
		= std::dynamic_pointer_cast<const detail::mem_matrix_store>(
				sum_col->get_raw_store());
	assert(tmp);
	for (size_t i = 0; i < sum_col->get_num_rows(); i++) {
		size_t ncol = m1->get_num_cols();
		if (matrix_val == matrix_val_t::SEQ)
			assert(tmp->get<size_t>(i, 0)
					== i * ncol * ncol + (ncol - 1) * ncol / 2);
		else if (matrix_val == matrix_val_t::DEFAULT)
			assert(tmp->get<size_t>(i, 0) == m1->get_num_cols());
	}

	// Aggregate on cols of a matrix.
	dense_matrix::ptr sum_row = m1->aggregate(matrix_margin::MAR_COL,
			agg_operate::create(op));
	sum_col = sum_row->transpose();
	sum_row->materialize_self();
	sum_col->materialize_self();
	detail::mem_matrix_store::const_ptr tmp1
		= std::dynamic_pointer_cast<const detail::mem_matrix_store>(
				sum_row->get_raw_store());
	detail::mem_matrix_store::const_ptr tmp2
		= std::dynamic_pointer_cast<const detail::mem_matrix_store>(
				sum_col->get_raw_store());
	assert(tmp1);
	assert(tmp2);
	assert(tmp1->get_raw_arr());
	assert(tmp2->get_raw_arr());
	num_eles = tmp1->get_num_rows() * tmp1->get_num_cols();
	assert(memcmp(tmp1->get_raw_arr(), tmp2->get_raw_arr(),
				num_eles * tmp1->get_entry_size()) == 0);
	dense_matrix::ptr tmp_mat = dense_matrix::create(tmp1);
	res = tmp_mat->aggregate(op);
	sum = *(size_t *) res->get_raw();
	num_eles = m1->get_num_rows() * m1->get_num_cols();
	if (matrix_val == matrix_val_t::DEFAULT)
		assert(sum == m1->get_num_rows() * m1->get_num_cols());
	else if (matrix_val_t::SEQ)
		assert(sum == (num_eles - 1) * num_eles / 2);

	// Mapply on a sink matrix.
	printf("Test mapply on an agg matrix\n");
	dense_matrix::ptr sink = m1->aggregate(matrix_margin::MAR_COL, agg_operate::create(op));
	test_mapply_sink(sink);
	sink = m1->aggregate(matrix_margin::MAR_COL, agg_operate::create(op));
	test_mapply_sink_t(sink);
}

void test_agg_sub_col(int num_nodes)
{
	printf("Test aggregation on a column-wise submatrix\n");
	dense_matrix::ptr col_m = create_matrix(long_dim, 10,
			matrix_layout_t::L_COL, num_nodes, get_scalar_type<size_t>());
	std::vector<off_t> idxs(4);
	idxs[0] = 1;
	idxs[1] = 5;
	idxs[2] = 3;
	idxs[3] = 4;
	dense_matrix::ptr sub_m = col_m->get_cols(idxs);
	assert(sub_m != NULL);

	bulk_operate::const_ptr op = bulk_operate::conv2ptr(
			sub_m->get_type().get_basic_ops().get_add());
	scalar_variable::ptr res = sub_m->aggregate(op);
	assert(res->get_type() == sub_m->get_type());
	size_t sum = *(size_t *) res->get_raw();
	size_t ncol = col_m->get_num_cols();
	size_t nrow = col_m->get_num_rows();
	size_t sub_ncol = sub_m->get_num_cols();
	size_t expected = sub_ncol * ncol * (nrow - 1) * nrow / 2;
	for (size_t i = 0; i < idxs.size(); i++)
		expected += idxs[i] * nrow;
	if (matrix_val == matrix_val_t::DEFAULT)
		assert(sum == sub_m->get_num_rows() * sub_m->get_num_cols());
	else if (matrix_val_t::SEQ)
		assert(sum == expected);
}

void test_agg_sub_row(int num_nodes)
{
	printf("Test aggregation on a row-wise submatrix\n");
	dense_matrix::ptr col_m = create_matrix(long_dim, 10,
			matrix_layout_t::L_COL, num_nodes, get_scalar_type<size_t>());
	std::vector<off_t> idxs(4);
	idxs[0] = 1;
	idxs[1] = 5;
	idxs[2] = 3;
	idxs[3] = 4;
	dense_matrix::ptr sub_col_m = col_m->get_cols(idxs);
	dense_matrix::ptr sub_row_m = sub_col_m->transpose();

	bulk_operate::const_ptr op = bulk_operate::conv2ptr(
			sub_col_m->get_type().get_basic_ops().get_add());
	scalar_variable::ptr col_res = sub_col_m->aggregate(op);
	assert(col_res->get_type() == sub_col_m->get_type());
	scalar_variable::ptr row_res = sub_row_m->aggregate(op);
	assert(row_res->get_type() == sub_row_m->get_type());
	assert(*(size_t *) col_res->get_raw() == *(size_t *) row_res->get_raw());
}

#if 0

void test_conv_row_col()
{
	printf("test conv col-wise to row-wise, row-wise to col-wise\n");
	I_mem_dense_matrix::ptr m1 = I_mem_dense_matrix::create(10000, 10,
			matrix_layout_t::L_COL, set_col_operate(10));
	mem_col_dense_matrix::ptr col_m
		= mem_col_dense_matrix::cast(m1->get_matrix());
	mem_row_dense_matrix::ptr row_m = col_m->get_row_store();
	I_mem_dense_matrix::ptr c1 = I_mem_dense_matrix::create(col_m);
	I_mem_dense_matrix::ptr c2 = I_mem_dense_matrix::create(row_m);
	for (size_t i = 0; i < col_m->get_num_rows(); i++) {
		for (size_t j = 0; j < col_m->get_num_cols(); j++)
			assert(c1->get(i, j) == c2->get(i, j));
	}
	col_m = row_m->get_col_store();
	c1 = I_mem_dense_matrix::create(col_m);
	c2 = I_mem_dense_matrix::create(row_m);
	for (size_t i = 0; i < col_m->get_num_rows(); i++)
		for (size_t j = 0; j < col_m->get_num_cols(); j++)
			assert(c1->get(i, j) == c2->get(i, j));
}

void test_rand_init()
{
	printf("test rand init\n");
	dense_matrix::ptr m = dense_matrix::create_rand<double>(-1.0, 1.0,
			long_dim / 100, 10, matrix_layout_t::L_COL);
	double sum = 0;
	const detail::mem_matrix_store &mem_m
		= dynamic_cast<const detail::mem_matrix_store &>(*m);
	for (size_t i = 0; i < m->get_num_rows(); i++)
		for (size_t j = 0; j < m->get_num_cols(); j++) {
			double v = mem_m.get<double>(i, j);
			assert(v >= -1.0 && v <= 1.0);
			sum += v;
		}
	printf("sum: %f\n", sum);
}

void test_flatten()
{
	printf("test flatten a matrix to a vector\n");
	I_mem_dense_matrix::ptr m = I_mem_dense_matrix::create(10000, 10,
			matrix_layout_t::L_COL, set_col_operate(10));
	mem_vector::ptr vec = m->get_matrix()->flatten(true);
	for (size_t i = 0; i < vec->get_length(); i++)
		assert((size_t) vec->get<int>(i) == i);

	m = I_mem_dense_matrix::create(10000, 10, matrix_layout_t::L_ROW,
			set_row_operate(10));
	vec = m->get_matrix()->flatten(true);
	for (size_t i = 0; i < vec->get_length(); i++)
		assert((size_t) vec->get<int>(i) == i);

	m = I_mem_dense_matrix::create(10000, 10, matrix_layout_t::L_COL,
			set_col_operate(10));
	vec = m->get_matrix()->flatten(false);
	for (size_t i = 0; i < vec->get_length(); i++) {
		size_t row_idx = i % m->get_num_rows();
		size_t col_idx = i / m->get_num_rows();
		assert((size_t) vec->get<int>(i) == row_idx * m->get_num_cols() + col_idx);
	}

	m = I_mem_dense_matrix::create(10000, 10, matrix_layout_t::L_ROW,
			set_row_operate(10));
	vec = m->get_matrix()->flatten(false);
	for (size_t i = 0; i < vec->get_length(); i++) {
		size_t row_idx = i % m->get_num_rows();
		size_t col_idx = i / m->get_num_rows();
		assert((size_t) vec->get<int>(i) == row_idx * m->get_num_cols() + col_idx);
	}
}

#endif

void test_scale_cols1(dense_matrix::ptr orig)
{
	vector::ptr vals = create_seq_vector<int>(0, orig->get_num_cols() - 1, 1);
	dense_matrix::ptr res = orig->scale_cols(col_vec::create(vals));
	assert(res->is_virtual());
	assert(res->is_in_mem() == orig->is_in_mem());
	res = dense_matrix::create(res->get_raw_store());
	res->materialize_self();
	orig = dense_matrix::create(orig->get_raw_store());
	orig->materialize_self();
	if (res->is_in_mem()) {
		assert(orig->is_in_mem());
		const detail::mem_matrix_store &orig_store1
			= dynamic_cast<const detail::mem_matrix_store &>(orig->get_data());
		const detail::mem_matrix_store &res_store1
			= dynamic_cast<const detail::mem_matrix_store &>(res->get_data());
		const detail::smp_vec_store &val_store
			= dynamic_cast<const detail::smp_vec_store &>(vals->get_data());
#pragma omp parallel for
		for (size_t i = 0; i < res_store1.get_num_rows(); i++)
			for (size_t j = 0; j < res_store1.get_num_cols(); j++)
				assert(res_store1.get<int>(i, j)
						== orig_store1.get<int>(i, j) * val_store.get<int>(j));
	}
}

void test_scale_cols(int num_nodes)
{
	printf("Test scale cols of tall column matrix\n");
	dense_matrix::ptr orig = create_matrix(long_dim, 10,
			matrix_layout_t::L_COL, num_nodes);
	test_scale_cols1(orig);

	printf("Test scale cols of tall row matrix\n");
	orig = create_matrix(long_dim, 10, matrix_layout_t::L_ROW, num_nodes);
	test_scale_cols1(orig);

	printf("Test scale cols of wide column matrix\n");
	orig = create_matrix(10, long_dim, matrix_layout_t::L_COL, num_nodes);
	test_scale_cols1(orig);

	printf("Test scale cols of wide row matrix\n");
	orig = create_matrix(10, long_dim, matrix_layout_t::L_ROW, num_nodes);
	test_scale_cols1(orig);
}

void test_scale_rows1(dense_matrix::ptr orig)
{
	vector::ptr vals = create_seq_vector<int>(0, orig->get_num_rows() - 1, 1);
	dense_matrix::ptr res = orig->scale_rows(col_vec::create(vals));
	assert(res->is_virtual());
	assert(res->is_in_mem() == orig->is_in_mem());
	res = dense_matrix::create(res->get_raw_store());
	res->materialize_self();
	orig = dense_matrix::create(orig->get_raw_store());
	orig->materialize_self();
	if (res->is_in_mem()) {
		assert(orig->is_in_mem());
		const detail::mem_matrix_store &orig_store1
			= dynamic_cast<const detail::mem_matrix_store &>(orig->get_data());
		const detail::mem_matrix_store &res_store1
			= dynamic_cast<const detail::mem_matrix_store &>(res->get_data());
		const detail::smp_vec_store &val_store
			= dynamic_cast<const detail::smp_vec_store &>(vals->get_data());
#pragma omp parallel for
		for (size_t i = 0; i < res_store1.get_num_rows(); i++)
			for (size_t j = 0; j < res_store1.get_num_cols(); j++)
				assert(res_store1.get<int>(i, j)
						== orig_store1.get<int>(i, j) * val_store.get<int>(i));
	}
}

void test_scale_rows(int num_nodes)
{
	printf("Test scale rows of wide row matrix\n");
	dense_matrix::ptr orig = create_matrix(10, long_dim,
			matrix_layout_t::L_ROW, num_nodes);
	test_scale_rows1(orig);

	printf("Test scale rows of wide column matrix\n");
	orig = create_matrix(10, long_dim, matrix_layout_t::L_COL, num_nodes);
	test_scale_rows1(orig);

	printf("Test scale rows of tall row matrix\n");
	orig = create_matrix(long_dim, 10, matrix_layout_t::L_ROW, num_nodes);
	test_scale_rows1(orig);

	printf("Test scale rows of tall column matrix\n");
	orig = create_matrix(long_dim, 10, matrix_layout_t::L_COL, num_nodes);
	test_scale_rows1(orig);
}

#if 0
void test_create_const()
{
	printf("test create const matrix\n");
	dense_matrix::ptr mat = dense_matrix::create(10000, 10,
			matrix_layout_t::L_COL, get_scalar_type<int>());
	for (size_t i = 0; i < mat->get_num_rows(); i++)
		for (size_t j = 0; j < mat->get_num_cols(); j++)
			assert(mat->get<int>(i, j) == 0);

	mat = mem_dense_matrix::create_const<int>(1, 10000, 10,
			matrix_layout_t::L_COL);
	for (size_t i = 0; i < mat->get_num_rows(); i++)
		for (size_t j = 0; j < mat->get_num_cols(); j++)
			assert(mat->get<int>(i, j) == 1);
}
#endif

class sum_apply_op: public arr_apply_operate
{
public:
	void run(const local_vec_store &in, local_vec_store &out) const {
		assert(in.get_type() == get_scalar_type<int>());
		assert(out.get_type() == get_scalar_type<long>());
		long res = 0;
		for (size_t i = 0; i < in.get_length(); i++)
			res += in.get<int>(i);
		out.set<long>(0, res);
	}

	const scalar_type &get_input_type() const {
		return get_scalar_type<int>();
	}

	const scalar_type &get_output_type() const {
		return get_scalar_type<long>();
	}
	virtual size_t get_num_out_eles(size_t num_input) const {
		return 1;
	}
};

void test_apply1(dense_matrix::ptr mat)
{
	size_t num_rows = mat->get_num_rows();
	size_t num_cols = mat->get_num_cols();
	dense_matrix::ptr res;

	printf("Test apply on rows of a %s %s-wise matrix\n",
			mat->is_wide() ? "wide" : "tall",
			mat->store_layout() == matrix_layout_t::L_ROW ? "row" : "column");
	res = mat->apply(matrix_margin::MAR_ROW,
			arr_apply_operate::const_ptr(new sum_apply_op()));
	if (res) {
		assert(res->get_num_cols() == 1 && res->get_num_rows() == mat->get_num_rows());
		assert(res->is_type<long>());
		res->materialize_self();
		col_vec::ptr res_vec = col_vec::create(res);
		std::vector<long> stdvec = res_vec->conv2std<long>();
		for (size_t i = 0; i < stdvec.size(); i++)
			assert(stdvec[i]
					== i * num_cols * num_cols + (num_cols - 1) * num_cols / 2);
	}

	printf("Test apply on columns of a %s %s-wise matrix\n",
			mat->is_wide() ? "wide" : "tall",
			mat->store_layout() == matrix_layout_t::L_ROW ? "row" : "column");
	res = mat->apply(matrix_margin::MAR_COL,
			arr_apply_operate::const_ptr(new sum_apply_op()));
	if (res) {
		assert(res->get_num_rows() == 1 && res->get_num_cols() == mat->get_num_cols());
		assert(res->is_type<long>());
		res->materialize_self();
		col_vec::ptr res_vec = col_vec::create(res);
		std::vector<long> stdvec = res_vec->conv2std<long>();
		for (size_t i = 0; i < stdvec.size(); i++)
			assert(stdvec[i]
					== (num_rows - 1) * num_rows / 2 * num_cols + num_rows * i);
	}
}

void test_apply()
{
	dense_matrix::ptr mat;

	// Tall row-wise matrix
	mat = create_seq_matrix(long_dim, 10,
			matrix_layout_t::L_ROW, -1, get_scalar_type<int>(), in_mem);
	test_apply1(mat);

	// Tall col-wise matrix
	mat = create_seq_matrix(long_dim, 10,
			matrix_layout_t::L_COL, -1, get_scalar_type<int>(), in_mem);
	test_apply1(mat);

	// Wide row-wise matrix
	mat = create_seq_matrix(10, long_dim,
			matrix_layout_t::L_ROW, -1, get_scalar_type<int>(), in_mem);
	test_apply1(mat);

	// wide col-wise matrix
	mat = create_seq_matrix(10, long_dim,
			matrix_layout_t::L_COL, -1, get_scalar_type<int>(), in_mem);
	test_apply1(mat);
}

void test_conv_vec2mat()
{
	printf("convert a vector to a matrix\n");
	size_t len = 10000;
	size_t num_rows = 1000;
	vector::ptr vec = create_seq_vector<int>(0, len, 1);
	dense_matrix::ptr mat = vec->conv2mat(num_rows, len / num_rows, true);
	assert(mat);
	assert(mat->store_layout() == matrix_layout_t::L_ROW);

	mat = vec->conv2mat(num_rows, len / num_rows, false);
	assert(mat);
	assert(mat->store_layout() == matrix_layout_t::L_COL);
}

void test_write2file1(detail::mem_matrix_store::const_ptr mat)
{
	char *tmp_file_name = tempnam(".", "tmp.mat");
	bool ret = mat->write2file(tmp_file_name);
	assert(ret);

	detail::mem_matrix_store::const_ptr read_mat = detail::mem_matrix_store::load(
			tmp_file_name, mat->get_num_nodes());
	assert(read_mat);
	assert(read_mat->get_num_rows() == mat->get_num_rows());
	assert(read_mat->get_num_cols() == mat->get_num_cols());
	assert(read_mat->get_type() == mat->get_type());
	assert(read_mat->store_layout() == mat->store_layout());
	for (size_t i = 0; i < mat->get_num_rows(); i++) {
		for (size_t j = 0; j < mat->get_num_cols(); j++)
			assert(mat->get<int>(i, j) == read_mat->get<int>(i, j));
	}

	unlink(tmp_file_name);
}

void test_write2file()
{
	dense_matrix::ptr mat;
	detail::mem_matrix_store::const_ptr store;

	printf("write a tall row matrix\n");
	mat = dense_matrix::create_seq<int>(0, 1, 1000000, 10,
			matrix_layout_t::L_ROW, true, -1, true);
	mat->materialize_self();
	store = detail::mem_matrix_store::cast(mat->get_raw_store());
	test_write2file1(store);
	printf("write a tall column matrix\n");
	mat = dense_matrix::create_seq<int>(0, 1, 1000000, 10,
			matrix_layout_t::L_COL, true, -1, true);
	mat->materialize_self();
	store = detail::mem_matrix_store::cast(mat->get_raw_store());
	test_write2file1(store);
}

void test_cast()
{
	printf("test cast type\n");
	dense_matrix::ptr mat, mat1;

	mat = dense_matrix::create_randu<int>(
			0, 1000, long_dim, 10, matrix_layout_t::L_ROW, -1, in_mem);
	mat1 = mat->cast_ele_type(get_scalar_type<long>());
	assert(mat1->is_virtual());
	assert(mat1->is_in_mem() == mat->is_in_mem());
	verify_result(*mat, *mat1, equal_func2<int, long>());

	mat = dense_matrix::create_randu<float>(
			0, 1000, long_dim, 10, matrix_layout_t::L_ROW, -1, in_mem);
	mat1 = mat->cast_ele_type(get_scalar_type<double>());
	verify_result(*mat, *mat1, equal_func2<float, double>());
}

void test_conv2(int num_nodes)
{
	// Test conv2
	dense_matrix::ptr mat = create_matrix(long_dim, 10,
			matrix_layout_t::L_COL, num_nodes);

	printf("conv2 layout of mem matrix of %ld, %ld\n", mat->get_num_rows(),
			mat->get_num_cols());
	dense_matrix::ptr mat1 = mat->conv2(matrix_layout_t::L_ROW);
	assert(mat1->is_virtual());
	assert(mat1->is_in_mem() == mat->is_in_mem());
	assert(mat->get_num_rows() == mat1->get_num_rows());
	assert(mat->get_num_cols() == mat1->get_num_cols());
	assert(mat1->store_layout() == matrix_layout_t::L_ROW);
	verify_result(*mat, *mat1, equal_func<int>());

	// Test transpose of conv2
	dense_matrix::ptr t_mat = mat->transpose();
	dense_matrix::ptr t_mat1 = mat1->transpose();
	assert(t_mat->get_num_rows() == t_mat1->get_num_rows());
	assert(t_mat->get_num_cols() == t_mat1->get_num_cols());
	assert(t_mat1->store_layout() == matrix_layout_t::L_COL);
	verify_result(*t_mat, *t_mat1, equal_func<int>());

	mat = mat1->conv2(matrix_layout_t::L_COL);
	assert(mat->get_num_rows() == mat1->get_num_rows());
	assert(mat->get_num_cols() == mat1->get_num_cols());
	verify_result(*mat, *mat1, equal_func<int>());

	mat = create_matrix(long_dim, 1, matrix_layout_t::L_COL, num_nodes);
	printf("conv2 layout of mem matrix of %ld, %ld\n", mat->get_num_rows(),
			mat->get_num_cols());
	mat1 = mat->conv2(matrix_layout_t::L_ROW);
	assert(mat->get_num_rows() == mat1->get_num_rows());
	assert(mat->get_num_cols() == mat1->get_num_cols());
	assert(mat1->store_layout() == matrix_layout_t::L_ROW);
	verify_result(*mat, *mat1, equal_func<int>());

	mat = mat->add_scalar<int>(1);
	assert(mat->is_virtual());
	printf("conv2 layout of virtual matrix of %ld, %ld\n", mat->get_num_rows(),
			mat->get_num_cols());
	mat1 = mat->conv2(matrix_layout_t::L_ROW);
	assert(mat1->is_in_mem() == mat->is_in_mem());
	assert(mat->get_num_rows() == mat1->get_num_rows());
	assert(mat->get_num_cols() == mat1->get_num_cols());
	assert(mat1->store_layout() == matrix_layout_t::L_ROW);
	verify_result(*mat, *mat1, equal_func<int>());
}

void test_sum_row_col1(dense_matrix::ptr mat)
{
	printf("test row sum on %s %s matrix\n", mat->is_wide() ? "wide" : "tall",
			mat->store_layout() == matrix_layout_t::L_COL ? "column" : "row");
	dense_matrix::ptr sum = mat->row_sum();
	sum->materialize_self();
	col_vec::ptr vec = col_vec::create(sum);
	assert(vec->get_length() == mat->get_num_rows());

	std::vector<int> stdvec = vec->conv2std<int>();
	detail::mem_matrix_store::const_ptr mem_m;
	if (mat->is_in_mem()) {
		dense_matrix::ptr tmp = dense_matrix::create(mat->get_raw_store());
		tmp->materialize_self();
		mem_m = detail::mem_matrix_store::cast(tmp->get_raw_store());
	}
	else {
		dense_matrix::ptr tmp = dense_matrix::create(mat->get_raw_store());
		tmp = tmp->conv_store(true, -1);
		mem_m = detail::mem_matrix_store::cast(tmp->get_raw_store());
		assert(mem_m);
	}
	for (size_t i = 0; i < stdvec.size(); i++) {
		int sum = 0;
		for (size_t j = 0; j < mat->get_num_cols(); j++)
			sum += mem_m->get<int>(i, j);
		assert(sum == stdvec[i]);
	}

	printf("test col sum on %s %s matrix\n", mat->is_wide() ? "wide" : "tall",
			mat->store_layout() == matrix_layout_t::L_COL ? "column" : "row");
	sum = mat->col_sum();
	sum->materialize_self();
	vec = col_vec::create(sum);
	assert(vec->get_length() == mat->get_num_cols());
	stdvec = vec->conv2std<int>();
	for (size_t i = 0; i < stdvec.size(); i++) {
		int sum = 0;
		for (size_t j = 0; j < mat->get_num_rows(); j++)
			sum += mem_m->get<int>(j, i);
		assert(sum == stdvec[i]);
	}
}

void test_sum_row_col(int num_nodes)
{
	dense_matrix::ptr mat = create_matrix(long_dim, 10,
			matrix_layout_t::L_COL, num_nodes);
	test_sum_row_col1(mat);

	mat = create_matrix(long_dim, 10, matrix_layout_t::L_ROW, num_nodes);
	test_sum_row_col1(mat);

	mat = create_matrix(10, long_dim, matrix_layout_t::L_COL, num_nodes);
	test_sum_row_col1(mat);

	mat = create_matrix(10, long_dim, matrix_layout_t::L_ROW, num_nodes);
	test_sum_row_col1(mat);
}

void test_mapply_chain(int num_nodes, const scalar_type &type)
{
	printf("test mapply chain for %s\n",
			type == get_scalar_type<int>() ? "int" : "double");
	dense_matrix::ptr orig_mat1 = create_matrix(long_dim, 10,
			matrix_layout_t::L_COL, num_nodes, type);
	dense_matrix::ptr orig_mat2 = create_matrix(long_dim, 10,
			matrix_layout_t::L_COL, num_nodes, type);
	dense_matrix::ptr smat1 = create_seq_matrix(10, 10,
			matrix_layout_t::L_COL, num_nodes, type, true);
	dense_matrix::ptr smat2 = create_seq_matrix(10, 10,
			matrix_layout_t::L_COL, num_nodes, type, true);
	dense_matrix::ptr smat3 = create_seq_matrix(10, 10,
			matrix_layout_t::L_COL, num_nodes, type, true);
	dense_matrix::ptr smat4 = create_seq_matrix(10, 10,
			matrix_layout_t::L_COL, num_nodes, type, true);
	dense_matrix::ptr smat5 = create_seq_matrix(10, 10,
			matrix_layout_t::L_COL, num_nodes, type, true);

	printf("test a chain of mapply virtual matrices\n");
	detail::matrix_stats_t orig_stats = detail::matrix_stats;
	dense_matrix::ptr vmat1 = orig_mat1->multiply(*smat1,
			matrix_layout_t::L_NONE);
	dense_matrix::ptr vmat3 = orig_mat1->multiply(*smat5,
			matrix_layout_t::L_NONE);
	dense_matrix::ptr vmat4 = vmat3->multiply(*smat2,
			matrix_layout_t::L_NONE);
	dense_matrix::ptr vmat5 = orig_mat2->multiply(*smat3,
			matrix_layout_t::L_NONE);
	dense_matrix::ptr vmat6 = vmat4->multiply(*smat4,
			matrix_layout_t::L_NONE)->add(*vmat5);
	dense_matrix::ptr res = vmat6->transpose()->multiply(*vmat1,
			matrix_layout_t::L_NONE);
	detail::matrix_stats.print_diff(orig_stats);

	printf("materialize every matrix operations individually\n");
	detail::matrix_stats_t orig_stats1 = detail::matrix_stats;
	dense_matrix::ptr mat1 = orig_mat1->multiply(*smat1,
			matrix_layout_t::L_NONE);
	mat1->materialize_self();
	dense_matrix::ptr mat3 = orig_mat1->multiply(*smat5,
			matrix_layout_t::L_NONE);
	mat3->materialize_self();
	dense_matrix::ptr mat4 = vmat3->multiply(*smat2,
			matrix_layout_t::L_NONE);
	mat4->materialize_self();
	dense_matrix::ptr mat5 = orig_mat2->multiply(*smat3,
			matrix_layout_t::L_NONE);
	mat5->materialize_self();
	dense_matrix::ptr mat6 = vmat4->multiply(*smat4,
			matrix_layout_t::L_NONE)->add(*vmat5);
	mat6->materialize_self();
	dense_matrix::ptr res1 = mat6->transpose()->multiply(*mat1,
			matrix_layout_t::L_NONE);
	detail::matrix_stats.print_diff(orig_stats1);

	if (type == get_scalar_type<int>())
		verify_result(*res, *res1, equal_func<int>());
	else {
		assert(type == get_scalar_type<double>());
		verify_result(*res, *res1, approx_equal_func<double>());
	}
}

class split_op: public detail::portion_mapply_op
{
public:
	split_op(): portion_mapply_op(0, 0, get_scalar_type<int>()) {
	}
	void run(const std::vector<detail::local_matrix_store::const_ptr> &ins,
			const std::vector<detail::local_matrix_store::ptr> &outs) const;

	virtual portion_mapply_op::const_ptr transpose() const {
		return portion_mapply_op::const_ptr();
	}
	virtual std::string to_string(
			const std::vector<detail::matrix_store::const_ptr> &mats) const {
		return std::string();
	}
};

void split_op::run(
		const std::vector<detail::local_matrix_store::const_ptr> &ins,
		const std::vector<detail::local_matrix_store::ptr> &outs) const
{
	assert(ins.size() == 1);
	assert(ins[0]->store_layout() == matrix_layout_t::L_COL);
	for (size_t i = 0; i < outs.size(); i++)
		assert(outs[i]->store_layout() == matrix_layout_t::L_COL);
	const detail::local_col_matrix_store &col_in
		= dynamic_cast<const detail::local_col_matrix_store &>(*ins[0]);
	size_t col_idx = 0;
	for (size_t j = 0; j < outs.size(); j++) {
		detail::local_col_matrix_store &col_out
			= dynamic_cast<detail::local_col_matrix_store &>(*outs[j]);
		for (size_t i = 0; i < col_out.get_num_cols(); i++) {
			assert(col_idx < col_in.get_num_cols());
			memcpy(col_out.get_col(i), col_in.get_col(col_idx),
					col_in.get_num_rows() * col_in.get_entry_size());
			col_idx++;
		}
	}
	assert(col_idx == ins[0]->get_num_cols());
}

void test_mul_output(int num_nodes)
{
	printf("test multiple output\n");
	dense_matrix::ptr mat = create_matrix(long_dim, 10, matrix_layout_t::L_COL,
			num_nodes, get_scalar_type<double>());
	std::vector<detail::matrix_store::const_ptr> in(1);
	in[0] = mat->get_raw_store();
	std::vector<detail::matrix_store::ptr> out(2);
	out[0] = detail::matrix_store::create(long_dim, 5, matrix_layout_t::L_COL,
			get_scalar_type<double>(), mat->get_data().get_num_nodes(),
			mat->is_in_mem());
	out[1] = detail::matrix_store::create(long_dim, 5, matrix_layout_t::L_COL,
			get_scalar_type<double>(), mat->get_data().get_num_nodes(),
			mat->is_in_mem());
	bool ret = __mapply_portion(in,
			detail::portion_mapply_op::const_ptr(new split_op()), out);
	assert(ret);

	std::vector<off_t> cols1(out[0]->get_num_cols());
	std::vector<off_t> cols2(out[1]->get_num_cols());
	for (size_t i = 0; i < cols1.size(); i++)
		cols1[i] = i;
	for (size_t i = 0; i < cols2.size(); i++)
		cols2[i] = cols1.back() + 1 + i;

	dense_matrix::ptr out_mat0 = dense_matrix::create(out[0]);
	dense_matrix::ptr out_mat1 = dense_matrix::create(out[1]);
	dense_matrix::ptr in_mat = dense_matrix::create(in[0]);
	dense_matrix::ptr in_mat0 = in_mat->get_cols(cols1);
	dense_matrix::ptr in_mat1 = in_mat->get_cols(cols2);
	dense_matrix::ptr diff0 = out_mat0->minus(*in_mat0);
	dense_matrix::ptr diff1 = out_mat1->minus(*in_mat1);
	scalar_variable::ptr agg0 = diff0->sum();
	scalar_variable::ptr agg1 = diff1->sum();
	assert(*(double *) agg0->get_raw() == 0);
	assert(*(double *) agg1->get_raw() == 0);
}

void test_min()
{
	printf("test min\n");
	bulk_operate::const_ptr op = bulk_operate::conv2ptr(
			*get_scalar_type<int>().get_basic_ops().get_op(
			basic_ops::op_idx::MIN));

	dense_matrix::ptr mat = dense_matrix::create_seq<int>(1, 1, 2000, 1,
			matrix_layout_t::L_COL, true);
	scalar_variable::ptr res = mat->aggregate(op);
	assert(*(int *) res->get_raw() == 1);

	mat = dense_matrix::create_seq<int>(1, 1, long_dim, 1,
			matrix_layout_t::L_COL, true);
	res = mat->aggregate(op);
	assert(*(int *) res->get_raw() == 1);
}

void test_apply_scalar()
{
	printf("test apply scalar\n");
	dense_matrix::ptr mat1 = dense_matrix::create_randu<double>(0, 1,
			long_dim, 10, matrix_layout_t::L_COL);
	dense_matrix::ptr mat2 = dense_matrix::create_randu<double>(0, 1,
			long_dim, 10, matrix_layout_t::L_COL);
	dense_matrix::ptr tmp = mat1->minus(*mat2);
	assert(tmp->get_type() == get_scalar_type<double>());
	tmp = tmp->abs();
	assert(tmp->get_type() == get_scalar_type<double>());
	tmp = tmp->lt_scalar<double>(1e-5);
	assert(tmp->get_type() == get_scalar_type<bool>());
	scalar_variable::ptr res = tmp->sum();
	assert(res->get_type() == get_scalar_type<size_t>());

	detail::mem_matrix_store::const_ptr store1
		= detail::mem_matrix_store::cast(mat1->get_raw_store());
	detail::mem_matrix_store::const_ptr store2
		= detail::mem_matrix_store::cast(mat2->get_raw_store());
	size_t num = 0;
	for (size_t i = 0; i < store1->get_num_rows(); i++)
		for (size_t j = 0; j < store2->get_num_cols(); j++) {
			if (std::abs(store1->get<double>(i, j) - store2->get<double>(i, j)) < 1e-5)
				num++;
		}
	assert(num == *(size_t *) res->get_raw());
	printf("two matrices have %ld elements with similar values\n", num);
}

class add_portion_op: public detail::portion_mapply_op
{
public:
	add_portion_op(size_t num_rows, size_t num_cols): detail::portion_mapply_op(
			num_rows, num_cols, get_scalar_type<size_t>()) {
	}

	virtual void run(
			const std::vector<detail::local_matrix_store::const_ptr> &_ins,
			detail::local_matrix_store &out) const {
		std::vector<detail::local_matrix_store::const_ptr> ins(_ins.size());
		for (size_t i = 0; i < ins.size(); i++) {
			detail::local_buf_col_matrix_store::ptr in(
					new detail::local_buf_col_matrix_store(
						_ins[i]->get_global_start_row(),
						_ins[i]->get_global_start_col(),
						_ins[i]->get_num_rows(), _ins[i]->get_num_cols(),
						_ins[i]->get_type(), _ins[i]->get_node_id()));
			in->copy_from(*_ins[i]);
			ins[i] = in;
		}

		assert(out.store_layout() == matrix_layout_t::L_COL);
		if (ins.size() == 1) {
			assert(ins[0]->store_layout() == matrix_layout_t::L_COL);
			detail::local_matrix_store::const_ptr in = ins[0]->get_portion(0, 0,
					out.get_num_rows(), out.get_num_cols());
			assert(in);
			out.copy_from(*in);
		}
		else {
			assert(ins.size() >= 2);
			assert(ins[0]->store_layout() == matrix_layout_t::L_COL);
			assert(ins[1]->store_layout() == matrix_layout_t::L_COL);
			detail::local_matrix_store::const_ptr in0 = ins[0]->get_portion(0, 0,
					out.get_num_rows(), out.get_num_cols());
			detail::local_matrix_store::const_ptr in1 = ins[1]->get_portion(0, 0,
					out.get_num_rows(), out.get_num_cols());
			assert(in0 && in1);
			detail::part_dim_t dim = get_out_num_rows() > get_out_num_cols()
				? detail::part_dim_t::PART_DIM1 : detail::part_dim_t::PART_DIM2;
			detail::mapply2(*in0, *in1, out.get_type().get_basic_ops().get_add(),
					dim, out);
			for (size_t i = 2; i < ins.size(); i++) {
				assert(ins[i]->store_layout() == matrix_layout_t::L_COL);
				detail::local_matrix_store::const_ptr in = ins[i]->get_portion(0, 0,
						out.get_num_rows(), out.get_num_cols());
				assert(in);
				detail::mapply2(out, *in,
						out.get_type().get_basic_ops().get_add(), dim, out);
			}
		}
	}

	virtual portion_mapply_op::const_ptr transpose() const {
		return portion_mapply_op::const_ptr();
	}
	virtual std::string to_string(
			const std::vector<detail::matrix_store::const_ptr> &mats) const {
		return std::string();
	}

	virtual bool is_agg() const {
		return true;
	}
};

class t_add_portion_op: public detail::portion_mapply_op
{
public:
	t_add_portion_op(size_t num_rows, size_t num_cols): detail::portion_mapply_op(
			num_rows, num_cols, get_scalar_type<size_t>()) {
	}

	virtual void run(
			const std::vector<detail::local_matrix_store::const_ptr> &_ins,
			detail::local_matrix_store &out) const {
		std::vector<detail::local_matrix_store::const_ptr> ins(_ins.size());
		for (size_t i = 0; i < ins.size(); i++) {
			detail::local_buf_row_matrix_store::ptr in(
					new detail::local_buf_row_matrix_store(
						_ins[i]->get_global_start_row(),
						_ins[i]->get_global_start_col(),
						_ins[i]->get_num_rows(), _ins[i]->get_num_cols(),
						_ins[i]->get_type(), _ins[i]->get_node_id()));
			in->copy_from(*_ins[i]);
			ins[i] = in;
		}

		assert(out.store_layout() == matrix_layout_t::L_ROW);
		if (ins.size() == 1) {
			assert(ins[0]->store_layout() == matrix_layout_t::L_ROW);
			detail::local_matrix_store::const_ptr in = ins[0]->get_portion(0, 0,
					out.get_num_rows(), out.get_num_cols());
			assert(in);
			out.copy_from(*in);
		}
		else {
			assert(ins.size() >= 2);
			assert(ins[0]->store_layout() == matrix_layout_t::L_ROW);
			assert(ins[1]->store_layout() == matrix_layout_t::L_ROW);
			detail::local_matrix_store::const_ptr in0 = ins[0]->get_portion(0, 0,
					out.get_num_rows(), out.get_num_cols());
			detail::local_matrix_store::const_ptr in1 = ins[1]->get_portion(0, 0,
					out.get_num_rows(), out.get_num_cols());
			assert(in0 && in1);
			detail::part_dim_t dim = get_out_num_rows() > get_out_num_cols()
				? detail::part_dim_t::PART_DIM1 : detail::part_dim_t::PART_DIM2;
			detail::mapply2(*in0, *in1, out.get_type().get_basic_ops().get_add(),
					dim, out);
			for (size_t i = 2; i < ins.size(); i++) {
				assert(ins[i]->store_layout() == matrix_layout_t::L_ROW);
				detail::local_matrix_store::const_ptr in = ins[i]->get_portion(0, 0,
						out.get_num_rows(), out.get_num_cols());
				assert(in);
				detail::mapply2(out, *in,
						out.get_type().get_basic_ops().get_add(), dim, out);
			}
		}
	}

	virtual portion_mapply_op::const_ptr transpose() const {
		return portion_mapply_op::const_ptr();
	}
	virtual std::string to_string(
			const std::vector<detail::matrix_store::const_ptr> &mats) const {
		return std::string();
	}

	virtual bool is_agg() const {
		return true;
	}
};

void test_mapply_mixed(int num_nodes)
{
	if (!safs::is_safs_init())
		return;

	printf("test serial and parallel mapply\n");
	detail::portion_mapply_op::const_ptr op(new add_portion_op(
				long_dim, 10));
	detail::portion_mapply_op::const_ptr t_op(new t_add_portion_op(
				10, long_dim));

	// Test tall and col-major matrices.
	std::vector<dense_matrix::ptr> mats;
	mats.push_back(dense_matrix::create_randu<size_t>(0, 1000,
				long_dim, 10, matrix_layout_t::L_COL, -1, true));
	mats.push_back(dense_matrix::create_randu<size_t>(0, 1000,
				long_dim, 11, matrix_layout_t::L_COL, -1, false));
	mats.push_back(dense_matrix::create_randu<size_t>(0, 1000,
				long_dim, 12, matrix_layout_t::L_COL, -1, false));
	mats.push_back(dense_matrix::create_randu<size_t>(0, 1000,
				long_dim, 13, matrix_layout_t::L_COL, num_nodes, true));
	mats.push_back(dense_matrix::create_randu<size_t>(0, 1000,
				long_dim, 14, matrix_layout_t::L_COL, -1, false));

	std::vector<detail::matrix_store::const_ptr> stores(mats.size());
	for (size_t i = 0; i < stores.size(); i++)
		stores[i] = mats[i]->get_raw_store();
	dense_matrix::ptr par_res = dense_matrix::create(detail::__mapply_portion(
				stores, op, matrix_layout_t::L_COL, true));
	dense_matrix::ptr serial_res = dense_matrix::create(detail::__mapply_portion(
				stores, op, matrix_layout_t::L_COL, false));
	scalar_variable::ptr max_diff = par_res->minus(*serial_res)->abs()->max();
	printf("max diff: %ld\n", *(size_t *) max_diff->get_raw());
	assert(*(size_t *) max_diff->get_raw() == 0);

	// Test wide and row-major matrices.
	for (size_t i = 0; i < mats.size(); i++)
		mats[i] = mats[i]->transpose();
	stores.resize(mats.size());
	for (size_t i = 0; i < stores.size(); i++)
		stores[i] = mats[i]->get_raw_store();
	par_res = dense_matrix::create(detail::__mapply_portion(
				stores, t_op, matrix_layout_t::L_ROW, true));
	serial_res = dense_matrix::create(detail::__mapply_portion(
				stores, t_op, matrix_layout_t::L_ROW, false));
	max_diff = par_res->minus(*serial_res)->abs()->max();
	printf("max diff: %ld\n", *(size_t *) max_diff->get_raw());
	assert(*(size_t *) max_diff->get_raw() == 0);

	// Test tall and row-major matrices.
	mats.clear();
	mats.push_back(dense_matrix::create_randu<size_t>(0, 1000,
				long_dim, 10, matrix_layout_t::L_ROW, -1, true));
	mats.push_back(dense_matrix::create_randu<size_t>(0, 1000,
				long_dim, 11, matrix_layout_t::L_ROW, -1, false));
	mats.push_back(dense_matrix::create_randu<size_t>(0, 1000,
				long_dim, 12, matrix_layout_t::L_ROW, -1, false));
	mats.push_back(dense_matrix::create_randu<size_t>(0, 1000,
				long_dim, 13, matrix_layout_t::L_ROW, num_nodes, true));
	mats.push_back(dense_matrix::create_randu<size_t>(0, 1000,
				long_dim, 14, matrix_layout_t::L_ROW, -1, false));

	stores.resize(mats.size());
	for (size_t i = 0; i < stores.size(); i++)
		stores[i] = mats[i]->get_raw_store();
	par_res = dense_matrix::create(detail::__mapply_portion(
				stores, op, matrix_layout_t::L_COL, true));
	serial_res = dense_matrix::create(detail::__mapply_portion(
				stores, op, matrix_layout_t::L_COL, false));
	max_diff = par_res->minus(*serial_res)->abs()->max();
	printf("max diff: %ld\n", *(size_t *) max_diff->get_raw());
	assert(*(size_t *) max_diff->get_raw() == 0);

	// Test wide and col-major matrices.
	for (size_t i = 0; i < mats.size(); i++)
		mats[i] = mats[i]->transpose();
	stores.resize(mats.size());
	for (size_t i = 0; i < stores.size(); i++)
		stores[i] = mats[i]->get_raw_store();
	par_res = dense_matrix::create(detail::__mapply_portion(
				stores, t_op, matrix_layout_t::L_ROW, true));
	serial_res = dense_matrix::create(detail::__mapply_portion(
				stores, t_op, matrix_layout_t::L_ROW, false));
	max_diff = par_res->minus(*serial_res)->abs()->max();
	printf("max diff: %ld\n", *(size_t *) max_diff->get_raw());
	assert(*(size_t *) max_diff->get_raw() == 0);
}

namespace fm
{
namespace eigen
{
extern size_t num_cached_mats;
}
}

void test_sub_matrix()
{
	printf("test sub tall col-matrix\n");
	dense_matrix::ptr mat = dense_matrix::create_randu<int>(0, 1000,
			long_dim, 10, matrix_layout_t::L_COL, -1, false);
	mat = mat->cast_ele_type(get_scalar_type<double>());
	mat->materialize_self();

	// Get the first sub-matrix.
	std::vector<off_t> sub_offs1(2);
	sub_offs1[0] = 1;
	sub_offs1[1] = 2;
	dense_matrix::ptr sub_mat1 = mat->get_cols(sub_offs1);
	// Get the in-mem copy of the first sub-matrix.
	detail::matrix_stats_t orig_stats1 = detail::matrix_stats;
	dense_matrix::ptr copy1 = sub_mat1->conv_store(true, -1);
	printf("copy the first sub matrix\n");
	detail::matrix_stats.print_diff(orig_stats1);

	{
		detail::matrix_stats_t orig_stats = detail::matrix_stats;
		dense_matrix::ptr diff = sub_mat1->minus(*copy1);
		scalar_variable::ptr max_var = diff->abs()->max();
		printf("max diff: %g\n", *(const double *) max_var->get_raw());
		detail::matrix_stats.print_diff(orig_stats);
		assert(*(const double *) max_var->get_raw() == 0);
	}

	// Get the second sub-matrix and its in-mem copy.
	std::vector<off_t> sub_offs2(2);
	sub_offs2[0] = 4;
	sub_offs2[1] = 5;
	dense_matrix::ptr sub_mat2 = mat->get_cols(sub_offs2);
	dense_matrix::ptr copy2 = sub_mat2->conv_store(true, -1);

	// Get the third matrix (in-mem).
	dense_matrix::ptr mat3 = dense_matrix::create_randu<int>(0, 1000,
			long_dim, 2, matrix_layout_t::L_COL, -1, true);
	mat3 = mat3->cast_ele_type(get_scalar_type<double>());
	mat3->materialize_self();

	// Create the block MV from the sub-matrices.
	size_t num_cols = sub_mat1->get_num_cols() + sub_mat2->get_num_cols()
		+ mat3->get_num_cols();
	eigen::block_multi_vector::ptr mv1 = eigen::block_multi_vector::create(
			long_dim, num_cols, 2, get_scalar_type<double>(), in_mem, false);
	mv1->set_block(0, sub_mat1);
	mv1->set_block(1, sub_mat2);
	mv1->set_block(2, mat3);

	// Create the block MV from the in-mem matrices.
	eigen::block_multi_vector::ptr mv2 = eigen::block_multi_vector::create(
			long_dim, num_cols, 2, get_scalar_type<double>(), in_mem, false);
	mv2->set_block(0, copy1);
	mv2->set_block(1, copy2);
	mv2->set_block(2, mat3);

	// Create the right matrix for GEMM.
	dense_matrix::ptr right_mat = dense_matrix::create_randu<double>(0, 1,
			num_cols, 2, matrix_layout_t::L_COL, -1, true);
	detail::mem_col_matrix_store::const_ptr B
		= detail::mem_col_matrix_store::cast(right_mat->get_raw_store());
	scalar_variable_impl<double> alpha(2);
	scalar_variable_impl<double> beta(3);

	// Perform GEMM on the first block MV.
	eigen::block_multi_vector::ptr res1;
	dense_matrix::ptr res_mat1;
	fm::eigen::num_cached_mats = 0;
	{
		detail::matrix_stats_t orig_stats = detail::matrix_stats;
		res1 = eigen::block_multi_vector::create(
				long_dim, mv1->get_block_size(), mv1->get_block_size(),
				get_scalar_type<double>(), false, false);
		res1->set_block(0, create_seq_matrix(long_dim, mv1->get_block_size(),
					matrix_layout_t::L_COL, -1, get_scalar_type<double>(), false));
		res1 = res1->gemm(*mv1, B, alpha, beta);
		res_mat1 = res1->get_block(0);
		res_mat1->materialize_self();
		printf("The first GEMM on the submatrix\n");
		detail::matrix_stats.print_diff(orig_stats);
	}

	// Perform GEMM on the second block MV.
	eigen::block_multi_vector::ptr res2;
	dense_matrix::ptr res_mat2;
	{
		detail::matrix_stats_t orig_stats = detail::matrix_stats;
		res2 = eigen::block_multi_vector::create(
				long_dim, mv1->get_block_size(), mv1->get_block_size(),
				get_scalar_type<double>(), true, false);
		res2->set_block(0, create_seq_matrix(long_dim, mv1->get_block_size(),
					matrix_layout_t::L_COL, -1, get_scalar_type<double>(), true));
		res2 = res2->gemm(*mv2, B, alpha, beta);
		res_mat2 = res2->get_block(0);
		res_mat2->materialize_self();
		printf("The second GEMM on the in-mem matrix\n");
		detail::matrix_stats.print_diff(orig_stats);
	}

	// Compare the result of GEMM.
	dense_matrix::ptr diff = res_mat1->minus(*res_mat2);
	scalar_variable::ptr max_var = diff->abs()->max();
	printf("max diff: %g\n", *(const double *) max_var->get_raw());
	assert(*(const double *) max_var->get_raw() == 0);

	assert(!res_mat1->is_in_mem());
	assert(res_mat2->is_in_mem());

	// Perform MvTransMv.
	dense_matrix::ptr res3;
	{
		detail::matrix_stats_t orig_stats = detail::matrix_stats;
		res3 = mv1->MvTransMv(*res1);
		printf("The first MvTransMv\n");
		detail::matrix_stats.print_diff(orig_stats);
	}
	dense_matrix::ptr res4;
	{
		detail::matrix_stats_t orig_stats = detail::matrix_stats;
		res4 = mv2->MvTransMv(*res2);
		printf("The second MvTransMv\n");
		detail::matrix_stats.print_diff(orig_stats);
	}

	// Compare the result of MvTransMv.
	diff = res_mat1->minus(*res_mat2);
	max_var = diff->abs()->max();
	printf("max diff: %g\n", *(const double *) max_var->get_raw());
	assert(*(const double *) max_var->get_raw() == 0);
}

void test_copy(int num_nodes, bool in_mem)
{
	printf("test deep copy a dense matrix\n");
	dense_matrix::ptr mat = dense_matrix::create_randu<int>(0, 1000,
			long_dim, 10, matrix_layout_t::L_COL, num_nodes, in_mem);
	dense_matrix::ptr copy = mat->deep_copy();
	dense_matrix::ptr diff = mat->minus(*copy);
	scalar_variable::ptr max_var = diff->abs()->max();
	assert(*(const int *) max_var->get_raw() == 0);
}

void test_setdata(int num_nodes)
{
	dense_matrix::ptr mat = create_seq_matrix(long_dim, 10,
		matrix_layout_t::L_ROW, num_nodes, get_scalar_type<int>(), in_mem);
	size_t num_portions = mat->get_data().get_num_portions();
	for (size_t k = 0; k < num_portions; k++) {
		detail::local_matrix_store::const_ptr part
			= mat->get_data().get_portion(k);
		for (size_t i = 0; i < part->get_num_rows(); i++)
			for (size_t j = 0; j < part->get_num_cols(); j++) {
				size_t row_idx = part->get_global_start_row() + i;
				size_t col_idx = j;
				int expected = row_idx * mat->get_num_cols() + col_idx;
				assert(part->get<int>(i, j) == expected);
			}
	}
}

void _test_groupby_eles();
void _test_groupby(dense_matrix::ptr mat);

void test_groupby()
{
	dense_matrix::ptr mat;
	_test_groupby_eles();

	mat = create_matrix(10, long_dim, matrix_layout_t::L_ROW,
			-1, get_scalar_type<int>());
	mat->materialize_self();
	assert(!mat->is_virtual());
	_test_groupby(mat);

	mat = mat->abs();
	assert(mat->is_virtual());
	_test_groupby(mat);

	mat = create_matrix(long_dim, 10, matrix_layout_t::L_ROW,
			-1, get_scalar_type<int>());
	mat->materialize_self();
	assert(!mat->is_virtual());
	_test_groupby(mat);

	mat = mat->abs();
	assert(mat->is_virtual());
	_test_groupby(mat);
}

void _test_EM_matrix()
{
	if (!safs::is_safs_init())
		return;

	printf("test EM matrix\n");
	in_mem = false;

	test_groupby();
	test_agg(-1, matrix_layout_t::L_ROW);
	test_agg(-1, matrix_layout_t::L_COL);
	test_setdata(-1);
	test_sub_matrix();
	test_mapply_chain(-1, get_scalar_type<double>());
	test_mapply_chain(-1, get_scalar_type<int>());
	test_multiply<double>(-1);
	test_multiply<float>(-1);
	test_cast();
	test_write2file();
	test_apply();
	test_conv_vec2mat();

	test_conv2(-1);
	test_scale_cols(-1);
	test_scale_rows(-1);
	test_multiply_scalar(-1);
	test_ele_wise(-1);
	test_multiply_col(-1);
	test_multiply_matrix(-1);
	test_agg_sub_col(-1);
	test_agg_sub_row(-1);
	test_sum_row_col(-1);
#if 0
	test_rand_init();
	test_conv_row_col();
	test_flatten();
#endif
}

void test_EM_matrix()
{
	block_size = 3;
	matrix_val = matrix_val_t::SEQ;
	_test_EM_matrix();
	block_size = 0;
	_test_EM_matrix();
}

void _test_mem_matrix(int num_nodes)
{
	printf("test mem matrix\n");
	in_mem = true;

	test_groupby();
	test_agg(-1, matrix_layout_t::L_COL);
	test_agg(num_nodes, matrix_layout_t::L_COL);
	test_agg(-1, matrix_layout_t::L_ROW);
	test_agg(num_nodes, matrix_layout_t::L_ROW);
	test_setdata(-1);
	test_setdata(num_nodes);
	test_copy(-1, true);
	test_apply_scalar();
	test_min();
	test_mul_output(-1);
	test_mul_output(num_nodes);
	test_mapply_chain(-1, get_scalar_type<double>());
	test_mapply_chain(-1, get_scalar_type<int>());
	test_mapply_chain(num_nodes, get_scalar_type<int>());
	test_multiply<double>(-1);
	test_multiply<float>(-1);
	test_cast();
	test_write2file();
	test_apply();
	test_conv_vec2mat();

	test_sum_row_col(-1);
	test_sum_row_col(num_nodes);
	test_conv2(-1);
	test_conv2(num_nodes);
	test_scale_cols(-1);
	test_scale_cols(num_nodes);
	test_scale_rows(-1);
	test_scale_rows(num_nodes);
	test_multiply_scalar(-1);
	test_multiply_scalar(num_nodes);
	test_ele_wise(-1);
	test_ele_wise(num_nodes);
	test_multiply_col(-1);
	test_multiply_col(num_nodes);
	test_multiply_matrix(-1);
	test_multiply_matrix(num_nodes);
	test_agg_sub_col(-1);
	test_agg_sub_row(-1);
#if 0
	test_rand_init();
	test_conv_row_col();
	test_flatten();
#endif
}

void test_mem_matrix(int num_nodes)
{
	auto orig = matrix_val;
	matrix_val = matrix_val_t::SPARSE;
	_test_mem_matrix(num_nodes);
	block_size = 3;
	matrix_val = matrix_val_t::SEQ_MATER;
	_test_mem_matrix(num_nodes);
	matrix_val = matrix_val_t::SEQ;
	_test_mem_matrix(num_nodes);
	block_size = 0;
	_test_mem_matrix(num_nodes);
	matrix_val = matrix_val_t::DEFAULT;
	_test_mem_matrix(num_nodes);
	matrix_val = orig;
}

void test_conv_store()
{
	if (!safs::is_safs_init())
		return;

	in_mem = true;
	dense_matrix::ptr mat0 = create_matrix(long_dim, 10,
			matrix_layout_t::L_COL, -1, get_scalar_type<int>());
	assert(mat0->is_in_mem());
	printf("conv in-mem to EM\n");
	dense_matrix::ptr EM_mat = mat0->conv_store(false, -1);
	assert(!EM_mat->is_in_mem());
	printf("conv EM to in-mem\n");
	dense_matrix::ptr smp_mat = EM_mat->conv_store(true, -1);
	assert(smp_mat->is_in_mem());
	verify_result(*mat0, *smp_mat, equal_func<int>());

	if (matrix_conf.get_num_nodes() > 1) {
		printf("conv SMP to NUMA\n");
		dense_matrix::ptr numa_mat = mat0->conv_store(true,
				matrix_conf.get_num_nodes());
		verify_result(*mat0, *numa_mat, equal_func<int>());

		printf("conv NUMA to EM\n");
		EM_mat = numa_mat->conv_store(false, -1);
		assert(!EM_mat->is_in_mem());

		printf("conv EM to NUMA\n");
		numa_mat = EM_mat->conv_store(true, matrix_conf.get_num_nodes());
		assert(numa_mat->is_in_mem());
		verify_result(*mat0, *numa_mat, equal_func<int>());
	}
}

class rand_set: public type_set_operate<factor_value_t>
{
	factor f;
public:
	rand_set(const factor &_f): f(_f) {
	}

	void set(factor_value_t *arr, size_t num_eles, off_t row_idx,
			off_t col_idx) const {
		for (size_t i = 0; i < num_eles; i++) {
			arr[i] = random() % f.get_num_levels();
			assert(f.is_valid_level(arr[i]));
		}
	}
	virtual set_operate::const_ptr transpose() const {
		return set_operate::const_ptr();
	}
};

void _test_groupby_eles()
{
	dense_matrix::ptr mat = dense_matrix::create_randu<int>(0, 1000, long_dim,
			10, matrix_layout_t::L_COL);
	printf("test groupby elements\n");
	agg_operate::const_ptr count_agg = mat->get_type().get_agg_ops().get_count();
	data_frame::ptr res = mat->groupby(count_agg, true);
	printf("#entries in res: %ld\n", res->get_num_entries());

	std::map<int, size_t> ele_counts;
	const detail::mem_matrix_store &vstore
		= dynamic_cast<const detail::mem_matrix_store &>(mat->get_data());
	for (size_t i = 0; i < mat->get_num_rows(); i++)
		for (size_t j = 0; j < mat->get_num_cols(); j++) {
			int val = vstore.get<int>(i, j);
			auto it = ele_counts.find(val);
			if (it == ele_counts.end())
				ele_counts.insert(std::pair<int, size_t>(val, 1));
			else
				it->second++;
		}

	detail::smp_vec_store::ptr vals = detail::smp_vec_store::cast(
			res->get_vec("val"));
	detail::smp_vec_store::ptr aggs = detail::smp_vec_store::cast(
			res->get_vec("agg"));
	assert(vals->get_length() == aggs->get_length());
	for (size_t i = 0; i < vals->get_length(); i++) {
		int val = vals->get<int>(i);
		size_t count = aggs->get<size_t>(i);
		auto it = ele_counts.find(val);
		assert(it != ele_counts.end());
		assert(it->second == count);
	}
}

void _test_groupby(dense_matrix::ptr mat)
{
	printf("group by rows on matrix: %ld, %ld\n", mat->get_num_rows(),
			mat->get_num_cols());
	factor f(10);
	factor_col_vector::ptr rand_factors = factor_col_vector::create(f,
			mat->get_num_rows(), -1, mat->is_in_mem(), rand_set(f));
	bulk_operate::const_ptr add = bulk_operate::conv2ptr(
			mat->get_type().get_basic_ops().get_add());
	dense_matrix::ptr group_sum = mat->groupby_row(rand_factors, add);
	group_sum->materialize_self();

	dense_matrix::ptr tmp = dense_matrix::create(mat->get_raw_store());
	tmp = tmp->conv_store(true, -1);
	detail::mem_matrix_store::const_ptr mem_mat
		= detail::mem_matrix_store::cast(tmp->get_raw_store());
	dense_matrix::ptr tmp_factors = rand_factors->conv_store(true, -1);
	detail::mem_matrix_store::const_ptr mem_factors
		= detail::mem_matrix_store::cast(tmp_factors->get_raw_store());
	std::vector<std::vector<int> > agg_res(f.get_num_levels());
	for (size_t i = 0; i < f.get_num_levels(); i++)
		agg_res[i].resize(mat->get_num_cols());
	printf("compute groupby manually\n");
	for (size_t i = 0; i < mat->get_num_rows(); i++) {
		factor_value_t label = mem_factors->get<factor_value_t>(i, 0);
		assert(agg_res.size() > label);
		assert(agg_res[label].size() == mat->get_num_cols());
		for (size_t j = 0; j < mat->get_num_cols(); j++)
			agg_res[label][j] += mem_mat->get<factor_value_t>(i, j);
	}

	printf("check groupby\n");
	group_sum = group_sum->conv_store(true, -1);
	detail::mem_matrix_store::const_ptr mem_res
		= detail::mem_matrix_store::cast(group_sum->get_raw_store());
	assert(group_sum->get_num_rows() == agg_res.size());
	for (size_t i = 0; i < mem_res->get_num_rows(); i++) {
		assert(agg_res[i].size() == group_sum->get_num_cols());
		for (size_t j = 0; j < mem_res->get_num_cols(); j++) {
			assert(agg_res[i][j] == mem_res->get<int>(i, j));
		}
	}

	dense_matrix::ptr group_sum1 = mat->groupby_row(rand_factors, add);
	group_sum1 = group_sum1->transpose();
	group_sum1->materialize_self();

	dense_matrix::ptr group_sum_t = group_sum->transpose();
	dense_matrix::ptr diff = group_sum_t->minus(*group_sum1);
	scalar_variable::ptr sum = diff->sum();
	assert(scalar_variable::get_val<int>(*sum) == 0);

	// Test mapply on groupby matrix.
	dense_matrix::ptr sink = mat->groupby_row(rand_factors, add);
	if (sink->get_raw_store()->is_sink()) {
		test_mapply_sink(sink);
		sink = mat->groupby_row(rand_factors, add);
		test_mapply_sink_t(sink);
	}
}

dense_matrix::ptr _test_get_rows(dense_matrix::ptr mat, size_t get_nrow)
{
	std::vector<off_t> idxs;
	idxs.resize(get_nrow);
	for (size_t i = 0; i < idxs.size(); i++)
		idxs[i] = random() % mat->get_num_rows();
	dense_matrix::ptr res = mat->get_rows(idxs);
	assert(res != NULL);
	mat = dense_matrix::create(mat->get_raw_store());
	dense_matrix::ptr mem_mat = mat->conv_store(true, -1);
	res = dense_matrix::create(res->get_raw_store());
	dense_matrix::ptr mem_res = res->conv_store(true, -1);
	detail::mem_matrix_store::const_ptr orig_store
		= detail::mem_matrix_store::cast(mem_mat->get_raw_store());
	detail::mem_matrix_store::const_ptr res_store
		= detail::mem_matrix_store::cast(mem_res->get_raw_store());
	for (size_t i = 0; i < res->get_num_rows(); i++)
		for (size_t j = 0; j < res->get_num_cols(); j++)
			assert(res_store->get<int>(i, j) == orig_store->get<int>(idxs[i], j));
	return res;
}

dense_matrix::ptr _test_get_rows_bool(dense_matrix::ptr mat)
{
	printf("get rows in bool idx\n");
	dense_matrix::ptr res;
	col_vec::ptr bool_idx;
	while (res == NULL) {
		bool_idx = col_vec::create_randu<bool>(mat->get_num_rows());
		res = mat->get_rows(bool_idx);
	}
	assert(res->get_num_cols() == mat->get_num_cols());

	std::vector<bool> bools = bool_idx->conv2std<bool>();
	size_t num_trues = 0;
	for (size_t i = 0; i < bools.size(); i++)
		if (bools[i])
			num_trues++;
	printf("want %ld rows and get %ld rows\n", num_trues, res->get_num_rows());
	assert(res->get_num_rows() == num_trues);

	// Make sure it's row-oriented.
	mat = mat->conv2(matrix_layout_t::L_ROW);
	mat = mat->conv_store(true, -1);
	mat->materialize_self();
	res = res->conv2(matrix_layout_t::L_ROW);
	res = res->conv_store(true, -1);

	detail::mem_matrix_store::const_ptr store
		= std::dynamic_pointer_cast<const detail::mem_matrix_store>(
				mat->get_raw_store());
	detail::mem_matrix_store::const_ptr res_store
		= std::dynamic_pointer_cast<const detail::mem_matrix_store>(
				res->get_raw_store());
	size_t res_i = 0;
	for (size_t i = 0; i < store->get_num_rows(); i++)
		if (bools[i]) {
			assert(memcmp(res_store->get_row(res_i), store->get_row(i),
					store->get_num_cols() * store->get_entry_size()) == 0);
			res_i++;
		}
	return res;
}

dense_matrix::ptr test_get_rows(dense_matrix::ptr mat)
{
	_test_get_rows_bool(mat);
	return _test_get_rows(mat, std::max(mat->get_num_rows() / 5, 2UL));
}

dense_matrix::ptr _test_get_cols(dense_matrix::ptr mat, size_t get_ncol)
{
	std::vector<off_t> idxs;
	idxs.resize(get_ncol);
	for (size_t i = 0; i < idxs.size(); i++)
		idxs[i] = (random() + mat->get_num_cols() / 2) % mat->get_num_cols();
	dense_matrix::ptr res = mat->get_cols(idxs);
	assert(res != NULL);
	res = dense_matrix::create(res->get_raw_store());
	dense_matrix::ptr mem_res = res->conv_store(true, -1);
	mat = dense_matrix::create(mat->get_raw_store());
	dense_matrix::ptr mem_mat = mat->conv_store(true, -1);
	detail::mem_matrix_store::const_ptr orig_store
		= detail::mem_matrix_store::cast(mem_mat->get_raw_store());
	assert(orig_store);
	detail::mem_matrix_store::const_ptr res_store
		= detail::mem_matrix_store::cast(mem_res->get_raw_store());
	assert(res_store);
	for (size_t i = 0; i < res->get_num_rows(); i++)
		for (size_t j = 0; j < res->get_num_cols(); j++)
			assert(res_store->get<int>(i, j) == orig_store->get<int>(i, idxs[j]));
	return res;
}

dense_matrix::ptr _test_get_cols_bool(dense_matrix::ptr mat)
{
	printf("get cols in bool idx, mat: %ld,%ld\n", mat->get_num_rows(),
			mat->get_num_cols());
	dense_matrix::ptr res;
	col_vec::ptr bool_idx;
	while (res == NULL) {
		bool_idx = col_vec::create_randu<bool>(mat->get_num_cols());
		res = mat->get_cols(bool_idx);
	}
	assert(res->get_num_rows() == mat->get_num_rows());

	std::vector<bool> bools = bool_idx->conv2std<bool>();
	size_t num_trues = 0;
	for (size_t i = 0; i < bools.size(); i++)
		if (bools[i])
			num_trues++;
	assert(res->get_num_cols() == num_trues);

	mat = mat->conv2(matrix_layout_t::L_COL);
	mat = mat->conv_store(true, -1);
	mat->materialize_self();
	res = res->conv2(matrix_layout_t::L_COL);
	res = res->conv_store(true, -1);

	detail::mem_matrix_store::const_ptr store
		= std::dynamic_pointer_cast<const detail::mem_matrix_store>(
				mat->get_raw_store());
	detail::mem_matrix_store::const_ptr res_store
		= std::dynamic_pointer_cast<const detail::mem_matrix_store>(
				res->get_raw_store());
	size_t res_i = 0;
	for (size_t i = 0; i < store->get_num_cols(); i++)
		if (bools[i]) {
			assert(memcmp(res_store->get_col(res_i), store->get_col(i),
					store->get_num_rows() * store->get_entry_size()) == 0);
			res_i++;
		}
	return res;
}

dense_matrix::ptr test_get_cols(dense_matrix::ptr mat)
{
	_test_get_cols_bool(mat);
	return _test_get_cols(mat, std::max(mat->get_num_cols() / 5, 2UL));
}

void _test_get_rowcols(dense_matrix::ptr mat)
{
	if (mat->is_wide())
		_test_get_cols(mat, 5);
	else
		_test_get_rows(mat, 5);
	dense_matrix::ptr tmp = test_get_rows(mat);
	test_get_cols(tmp);
	test_get_rows(tmp);
	tmp = test_get_cols(mat);
	test_get_cols(tmp);
	test_get_rows(tmp);
}

void test_get_rowcols(int num_nodes)
{
	block_size = 3;
	dense_matrix::ptr mat, tmp;

	if (safs::is_safs_init()) {
		bool orig_in_mem = in_mem;
		in_mem = false;

		printf("test on col-major tall dense matrix in disks\n");
		mat = create_matrix(long_dim, 10, matrix_layout_t::L_COL, -1,
				get_scalar_type<int>());
		tmp = test_get_rows(mat);
		assert(tmp->is_in_mem());
		tmp = test_get_cols(mat);
		assert(!tmp->is_in_mem());
		test_get_cols(tmp);
		test_get_rows(tmp);
		tmp = tmp->add(*tmp);
		test_get_cols(tmp);
		test_get_rows(tmp);

		printf("test on row-major tall dense matrix in disks\n");
		mat = create_matrix(long_dim, 10, matrix_layout_t::L_ROW, -1,
				get_scalar_type<int>());
		tmp = test_get_rows(mat);
		assert(tmp->is_in_mem());
		test_get_cols(mat);

		printf("test on row-major wide dense matrix in disks\n");
		mat = create_matrix(10, long_dim, matrix_layout_t::L_ROW, -1,
				get_scalar_type<int>());
		tmp = test_get_cols(mat);
		assert(tmp->is_in_mem());
		tmp = test_get_rows(mat);
		test_get_cols(tmp);
		test_get_rows(tmp);
		tmp = tmp->add(*tmp);
		test_get_cols(tmp);
		test_get_rows(tmp);

		in_mem = orig_in_mem;
	}

	printf("test on a row-major tall matrix in SMP\n");
	mat = create_matrix(long_dim, 10, matrix_layout_t::L_ROW, -1,
			get_scalar_type<int>());
	_test_get_rowcols(mat);

	printf("test on a col-major tall matrix in SMP\n");
	mat = create_matrix(long_dim, 10, matrix_layout_t::L_COL, -1,
			get_scalar_type<int>());
	_test_get_rowcols(mat);

	printf("test on a row-major tall matrix in NUMA\n");
	mat = create_matrix(long_dim, 10, matrix_layout_t::L_ROW, num_nodes,
			get_scalar_type<int>());
	_test_get_rowcols(mat);

	printf("test on a col-major tall matrix in NUMA\n");
	mat = create_matrix(long_dim, 10, matrix_layout_t::L_COL, num_nodes,
			get_scalar_type<int>());
	_test_get_rowcols(mat);

	printf("test on a row-major wide matrix in NUMA\n");
	mat = create_matrix(10, long_dim, matrix_layout_t::L_ROW, num_nodes,
			get_scalar_type<int>());
	_test_get_rowcols(mat);

	printf("test on a col-major wide matrix in NUMA\n");
	mat = create_matrix(10, long_dim, matrix_layout_t::L_COL, num_nodes,
			get_scalar_type<int>());
	_test_get_rowcols(mat);

	printf("test on a row-major tall virtual matrix in SMP\n");
	mat = create_matrix(long_dim, 10, matrix_layout_t::L_ROW, -1,
			get_scalar_type<int>());
	mat = mat->add(*mat);
	_test_get_rowcols(mat);

	printf("test on a col-major tall virtual matrix in SMP\n");
	mat = create_matrix(long_dim, 10, matrix_layout_t::L_COL, -1,
			get_scalar_type<int>());
	mat = mat->add(*mat);
	_test_get_rowcols(mat);

	block_size = 0;
}

void test_set_cols_tall()
{
	printf("test set cols in a tall matrix\n");
	detail::mem_col_matrix_store::ptr data = detail::mem_col_matrix_store::create(
			long_dim, 32, get_scalar_type<double>());
	detail::mem_col_matrix_store::ptr res = detail::mem_col_matrix_store::create(
			long_dim, 32, get_scalar_type<double>());
	detail::mem_col_matrix_store::ptr new_data = detail::mem_col_matrix_store::create(
			long_dim, 10, get_scalar_type<double>());
	data->init_randu<double>(0, 1);
	new_data->init_randu<double>(0, 1);

	// Set cols in a contiguous range in a tall matrix.
	std::vector<off_t> idxs(new_data->get_num_cols());
	for (size_t i = 0; i < idxs.size(); i++)
		idxs[i] = 5 + i;
	memcpy(res->get_raw_arr(), data->get_raw_arr(),
			data->get_num_rows() * data->get_num_cols() * data->get_entry_size());
	for (size_t i = 0; i < idxs.size(); i++)
		memcpy(res->get_col(idxs[i]), new_data->get_col(i),
				data->get_num_rows() * data->get_entry_size());

	dense_matrix::ptr res_mat = dense_matrix::create(res);
	dense_matrix::ptr m1 = dense_matrix::create(data);
	dense_matrix::ptr m2 = dense_matrix::create(new_data);
	dense_matrix::ptr res1 = m1->set_cols(idxs, m2);
	verify_result(*res1, *res_mat, equal_func<double>());

	// Set cols in a range with gaps in a tall matrix.
	memcpy(res->get_raw_arr(), data->get_raw_arr(),
			data->get_num_rows() * data->get_num_cols() * data->get_entry_size());
	for (size_t i = 2; i < 22; i += 2)
		memcpy(res->get_col(i), new_data->get_col((i - 2)/2),
				data->get_num_rows() * data->get_entry_size());

	res_mat = dense_matrix::create(res);
	m1 = dense_matrix::create(data);
	m2 = dense_matrix::create(new_data);
	res1 = m1->set_cols(2, 22, 2, m2);
	verify_result(*res1, *res_mat, equal_func<double>());

	// Set individual cols in a sorted order in a tall matrix.
	idxs[0] = 3;
	idxs[1] = 4;
	idxs[2] = 5;
	idxs[3] = 10;
	idxs[4] = 11;
	idxs[5] = 12;
	idxs[6] = 13;
	idxs[7] = 14;
	idxs[8] = 20;
	idxs[9] = 21;
	memcpy(res->get_raw_arr(), data->get_raw_arr(),
			data->get_num_rows() * data->get_num_cols() * data->get_entry_size());
	for (size_t i = 0; i < idxs.size(); i++)
		memcpy(res->get_col(idxs[i]), new_data->get_col(i),
				data->get_num_rows() * data->get_entry_size());

	res_mat = dense_matrix::create(res);
	m1 = dense_matrix::create(data);
	m2 = dense_matrix::create(new_data);
	res1 = m1->set_cols(idxs, m2);
	verify_result(*res1, *res_mat, equal_func<double>());

	// Set cols in a random order in a tall matrix.
	for (size_t i = 0; i < idxs.size(); i++)
		idxs[i] = random() % data->get_num_cols();
	memcpy(res->get_raw_arr(), data->get_raw_arr(),
			data->get_num_rows() * data->get_num_cols() * data->get_entry_size());
	for (size_t i = 0; i < idxs.size(); i++)
		memcpy(res->get_col(idxs[i]), new_data->get_col(i),
				data->get_num_rows() * data->get_entry_size());

	res_mat = dense_matrix::create(res);
	m1 = dense_matrix::create(data);
	m2 = dense_matrix::create(new_data);
	res1 = m1->set_cols(idxs, m2);
	verify_result(*res1, *res_mat, equal_func<double>());
}

void test_set_rows_tall()
{
	printf("test set rows in a tall matrix\n");
	detail::mem_row_matrix_store::ptr data = detail::mem_row_matrix_store::create(
			long_dim, 32, get_scalar_type<double>());
	detail::mem_row_matrix_store::ptr res = detail::mem_row_matrix_store::create(
			long_dim, 32, get_scalar_type<double>());
	detail::mem_row_matrix_store::ptr new_data = detail::mem_row_matrix_store::create(
			long_dim / 100, 32, get_scalar_type<double>());
	data->init_randu<double>(0, 1);
	new_data->init_randu<double>(0, 1);

	// Set rows in a sorted order in a tall matrix.
	std::vector<off_t> idxs(new_data->get_num_rows());
	for (size_t i = 0; i < idxs.size(); i++)
		idxs[i] = random() % data->get_num_rows();
	std::sort(idxs.begin(), idxs.end());
	memcpy(res->get_raw_arr(), data->get_raw_arr(),
			data->get_num_rows() * data->get_num_cols() * data->get_entry_size());
	for (size_t i = 0; i < idxs.size(); i++)
		memcpy(res->get_row(idxs[i]), new_data->get_row(i),
				data->get_num_cols() * data->get_entry_size());

	dense_matrix::ptr res_mat = dense_matrix::create(res);
	dense_matrix::ptr m1 = dense_matrix::create(data);
	dense_matrix::ptr m2 = dense_matrix::create(new_data);
	dense_matrix::ptr res1 = m1->set_rows(idxs, m2);
	verify_result(*res1, *res_mat, equal_func<double>());

	// Set rows in a random order in a tall matrix.
	for (size_t i = 0; i < idxs.size(); i++)
		idxs[i] = random() % data->get_num_rows();
	memcpy(res->get_raw_arr(), data->get_raw_arr(),
			data->get_num_rows() * data->get_num_cols() * data->get_entry_size());
	for (size_t i = 0; i < idxs.size(); i++)
		memcpy(res->get_row(idxs[i]), new_data->get_row(i),
				data->get_num_cols() * data->get_entry_size());

	res_mat = dense_matrix::create(res);
	m1 = dense_matrix::create(data);
	m2 = dense_matrix::create(new_data);
	res1 = m1->set_rows(idxs, m2);
	verify_result(*res1, *res_mat, equal_func<double>());

	// Set rows in a tall col matrix
	res_mat = dense_matrix::create(res);
	m1 = dense_matrix::create(data);
	m1 = m1->conv2(matrix_layout_t::L_COL);
	m2 = dense_matrix::create(new_data);
	m2 = m2->conv2(matrix_layout_t::L_COL);
	res1 = m1->set_rows(idxs, m2);
	verify_result(*res1, *res_mat, equal_func<double>());

	// Set cols in a random order in a wide matrix.
	res_mat = dense_matrix::create(res->transpose());
	m1 = dense_matrix::create(data->transpose());
	m2 = dense_matrix::create(new_data->transpose());
	res1 = m1->set_cols(idxs, m2);
	verify_result(*res1, *res_mat, equal_func<double>());

	// Set rows in a tall col matrix
	res_mat = dense_matrix::create(res->transpose());
	m1 = dense_matrix::create(data->transpose());
	m1 = m1->conv2(matrix_layout_t::L_ROW);
	m2 = dense_matrix::create(new_data->transpose());
	m2 = m2->conv2(matrix_layout_t::L_ROW);
	res1 = m1->set_cols(idxs, m2);
	verify_result(*res1, *res_mat, equal_func<double>());
}

void test_set_eles()
{
	detail::mem_matrix_store::ptr data = detail::mem_row_matrix_store::create(
			1000, 32, get_scalar_type<double>());
	detail::mem_matrix_store::ptr col_idx = detail::mem_col_matrix_store::create(
			1000, 1, get_scalar_type<off_t>());
	detail::mem_matrix_store::ptr new_data = detail::mem_row_matrix_store::create(
			1000, 1, get_scalar_type<double>());
	detail::mem_matrix_store::ptr res = detail::mem_row_matrix_store::create(
			1000, 32, get_scalar_type<double>());
	data->init_randu<double>(0, 1);
	col_idx->init_randu<off_t>(0, data->get_num_cols() - 1);
	new_data->init_randu<double>(0, 1);

	memcpy(res->get_raw_arr(), data->get_raw_arr(),
			data->get_num_rows() * data->get_num_cols() * data->get_entry_size());
	for (size_t i = 0; i < data->get_num_rows(); i++) {
		off_t idx = *(off_t *) col_idx->get(i, 0);
		memcpy(res->get(i, idx), new_data->get(i, 0), res->get_type().get_size());
	}

	printf("test set elements on a tall matrix\n");
	std::vector<dense_matrix::ptr> idx_vec(2);
	idx_vec[0] = dense_matrix::create_seq<off_t>(0, 1,
			data->get_num_rows(), 1, matrix_layout_t::L_COL, false);
	idx_vec[1] = dense_matrix::create(col_idx);
	dense_matrix::ptr idxs = dense_matrix::cbind(idx_vec);
	dense_matrix::ptr res_mat = dense_matrix::create(res);
	dense_matrix::ptr m1 = dense_matrix::create(data);
	col_vec::ptr m2 = col_vec::create(new_data);
	dense_matrix::ptr res1 = m1->set_eles(idxs, m2);
	verify_result(*res1, *res_mat, equal_func<double>());

	printf("test set elements on a wide matrix\n");
	res1 = m1->set_eles(idxs, m2);
	res1 = res1->transpose();
	verify_result(*res1, *res_mat->transpose(), equal_func<double>());
}

void test_set_rowcols()
{
	test_set_eles();
	test_set_cols_tall();
	test_set_rows_tall();
}

void _test_repeat_rowcols(dense_matrix::ptr mat, size_t long_dim)
{
	col_vec::ptr idxs = col_vec::create(dense_matrix::create_randu<size_t>(0,
				mat->get_num_rows() - 1, long_dim, 1, matrix_layout_t::L_COL));
	dense_matrix::ptr tmp = mat->get_rows(idxs);
	assert(tmp->get_type() == mat->get_type());
	assert(tmp->get_num_rows() == long_dim);
	assert(tmp->get_num_cols() == mat->get_num_cols());
	dense_matrix::ptr rsum = tmp->row_sum();
	assert(rsum->get_type() == get_scalar_type<int>());
	dense_matrix::ptr scale_idxs
		= idxs->multiply_scalar<size_t>(tmp->get_num_cols());
	scalar_variable::ptr diff_sum = rsum->minus(*scale_idxs)->abs()->sum();
	assert(diff_sum->get_type() == get_scalar_type<size_t>());
	assert(scalar_variable::get_val<size_t>(*diff_sum) == 0);

	tmp = tmp->transpose();
	dense_matrix::ptr csum = tmp->col_sum();
	csum = csum->transpose();
	scale_idxs = scale_idxs->transpose();
	diff_sum = csum->minus(*scale_idxs)->abs()->sum();
	assert(diff_sum->get_type() == get_scalar_type<size_t>());
	assert(scalar_variable::get_val<size_t>(*diff_sum) == 0);
}

void test_repeat_rowcols()
{
	col_vec::ptr seq;
	dense_matrix::ptr mat;

	seq = col_vec::create(dense_matrix::create_seq<int>(0, 1,
				10, 1, matrix_layout_t::L_COL, false));
	mat = dense_matrix::create_repeat(seq, seq->get_length(), 10,
			matrix_layout_t::L_COL, false);
	assert(mat->get_num_rows() == 10);
	assert(mat->get_num_cols() == 10);
	_test_repeat_rowcols(mat, 1000);
	_test_repeat_rowcols(mat, long_dim);

	mat = dense_matrix::create_repeat(seq, seq->get_length(), 100,
			matrix_layout_t::L_COL, false);
	assert(mat->get_num_rows() == 10);
	assert(mat->get_num_cols() == 100);
	_test_repeat_rowcols(mat, 1000);
	_test_repeat_rowcols(mat, long_dim);

	seq = col_vec::create(dense_matrix::create_seq<int>(0, 1,
				100000, 1, matrix_layout_t::L_COL, false));
	mat = dense_matrix::create_repeat(seq, seq->get_length(), 100,
			matrix_layout_t::L_COL, false);
	assert(mat->get_num_rows() == 100000);
	assert(mat->get_num_cols() == 100);
	_test_repeat_rowcols(mat, 1000);
	_test_repeat_rowcols(mat, long_dim);
}

void test_materialize(int num_nodes)
{
	// Test in-memory tall matrix
	printf("Test full materialization on in-mem tall matrix\n");
	matrix_val_t matrix_val = matrix_val_t::SEQ;
	dense_matrix::ptr m1 = create_matrix(long_dim, 1, matrix_layout_t::L_COL,
			num_nodes, get_scalar_type<int>());
	dense_matrix::ptr tmp = m1->add(*m1);
	tmp = tmp->cast_ele_type(get_scalar_type<size_t>());
	tmp->set_materialize_level(materialize_level::MATER_FULL);
	scalar_variable::ptr res = tmp->sum();
	assert(*(size_t *) res->get_raw() == ((long_dim - 1) * long_dim));

	detail::mapply_matrix_store::const_ptr vstore
		= std::dynamic_pointer_cast<const detail::mapply_matrix_store>(
				tmp->get_raw_store());
	assert(vstore);
	assert(vstore->has_materialized());
	dense_matrix::ptr materialize_res = dense_matrix::create(vstore->materialize(
			vstore->is_in_mem(), vstore->get_num_nodes()));
	res = materialize_res->sum();
	assert(*(size_t *) res->get_raw() == ((long_dim - 1) * long_dim));

	// Test in-memory wide matrix
	printf("Test full materialization on in-mem wide matrix\n");
	m1 = create_matrix(1, long_dim, matrix_layout_t::L_COL,
			num_nodes, get_scalar_type<int>());
	tmp = m1->add(*m1);
	tmp = tmp->cast_ele_type(get_scalar_type<size_t>());
	tmp->set_materialize_level(materialize_level::MATER_FULL);
	res = tmp->sum();
	assert(*(size_t *) res->get_raw() == ((long_dim - 1) * long_dim));

	vstore = std::dynamic_pointer_cast<const detail::mapply_matrix_store>(
				tmp->get_raw_store());
	assert(vstore);
	assert(vstore->has_materialized());
	materialize_res = dense_matrix::create(vstore->materialize(
			vstore->is_in_mem(), vstore->get_num_nodes()));
	res = materialize_res->sum();
	assert(*(size_t *) res->get_raw() == ((long_dim - 1) * long_dim));

	// Test EM tall matrix
	if (safs::is_safs_init()) {
		printf("Test full materialization on EM tall matrix\n");
		bool orig_in_mem = in_mem;
		in_mem = false;
		m1 = create_matrix(long_dim, 1, matrix_layout_t::L_COL,
				num_nodes, get_scalar_type<int>());
		dense_matrix::ptr m2 = create_matrix(long_dim, 1, matrix_layout_t::L_COL,
				num_nodes, get_scalar_type<int>());
		tmp = m1->add(*m2);
		tmp = tmp->cast_ele_type(get_scalar_type<size_t>());
		assert(tmp->get_raw_store()->get_portion_size().first
				== detail::EM_matrix_store::CHUNK_SIZE);
		tmp->set_materialize_level(materialize_level::MATER_FULL);
		res = tmp->sum();
		assert(*(size_t *) res->get_raw() == ((long_dim - 1) * long_dim));

		vstore = std::dynamic_pointer_cast<const detail::mapply_matrix_store>(
				tmp->get_raw_store());
		assert(vstore->get_portion_size().first
				== detail::EM_matrix_store::CHUNK_SIZE);
		assert(vstore);
		assert(!vstore->is_in_mem());
		assert(vstore->has_materialized());
		materialize_res = dense_matrix::create(vstore->materialize(
					vstore->is_in_mem(), vstore->get_num_nodes()));
		res = materialize_res->sum();
		assert(*(size_t *) res->get_raw() == ((long_dim - 1) * long_dim));

		// Test EM wide matrix
		printf("Test full materialization on EM wide matrix\n");
		m1 = create_matrix(1, long_dim, matrix_layout_t::L_COL,
				num_nodes, get_scalar_type<int>());
		m2 = create_matrix(1, long_dim, matrix_layout_t::L_COL,
				num_nodes, get_scalar_type<int>());
		tmp = m1->add(*m2);
		tmp = tmp->cast_ele_type(get_scalar_type<size_t>());
		assert(tmp->get_raw_store()->get_portion_size().second
				== detail::EM_matrix_store::CHUNK_SIZE);
		tmp->set_materialize_level(materialize_level::MATER_FULL);
		res = tmp->sum();
		assert(*(size_t *) res->get_raw() == ((long_dim - 1) * long_dim));

		vstore = std::dynamic_pointer_cast<const detail::mapply_matrix_store>(
				tmp->get_raw_store());
		assert(vstore->get_portion_size().second
				== detail::EM_matrix_store::CHUNK_SIZE);
		assert(vstore);
		assert(!vstore->is_in_mem());
		assert(vstore->has_materialized());
		materialize_res = dense_matrix::create(vstore->materialize(
					vstore->is_in_mem(), vstore->get_num_nodes()));
		res = materialize_res->sum();
		assert(*(size_t *) res->get_raw() == ((long_dim - 1) * long_dim));

		in_mem = orig_in_mem;
	}
}

template<class T>
void print_mat(detail::matrix_store::const_ptr mat)
{
	detail::mem_matrix_store::const_ptr mem_mat
		= std::dynamic_pointer_cast<const detail::mem_matrix_store>(mat);
	assert(mem_mat);
	for (size_t i = 0; i < mat->get_num_rows(); i++) {
		for (size_t j = 0; j < mat->get_num_cols(); j++)
			std::cout << mem_mat->get<T>(i, j) << " ";
		std::cout << std::endl;
	}
}

void _test_materialize_all(int num_nodes)
{
	std::vector<dense_matrix::ptr> mats;
	scalar_variable::ptr res;
	dense_matrix::ptr tmp1, tmp2, tmp3;
	dense_matrix::ptr agg1, agg2;
	bulk_operate::const_ptr add = bulk_operate::conv2ptr(
			get_scalar_type<size_t>().get_basic_ops().get_add());
	agg_operate::const_ptr sum = agg_operate::create(add);

	matrix_val_t matrix_val = matrix_val_t::SEQ;
	dense_matrix::ptr m1 = create_matrix(long_dim, 10, matrix_layout_t::L_COL,
			num_nodes, get_scalar_type<int>());
	dense_matrix::ptr m2 = create_matrix(long_dim, 10, matrix_layout_t::L_COL,
			num_nodes, get_scalar_type<int>());
	size_t num_eles = m1->get_num_rows() * m1->get_num_cols();

	printf("compute sum\n");
	tmp1 = m1->add(*m1);
	tmp1 = tmp1->cast_ele_type(get_scalar_type<size_t>());
	res = tmp1->sum();
	printf("compute %ld, expect %ld\n", *(size_t *) res->get_raw(),
			((num_eles - 1) * num_eles));
	assert(*(size_t *) res->get_raw() == ((num_eles - 1) * num_eles));

	printf("materialize one tall matrix\n");
	tmp1 = m1->add(*m1);
	tmp1 = tmp1->cast_ele_type(get_scalar_type<size_t>());
	mats.resize(1);
	mats[0] = tmp1;
	materialize(mats);
	assert(!tmp1->is_virtual());
	res = tmp1->sum();
	printf("compute %ld, expect %ld\n", *(size_t *) res->get_raw(),
			((num_eles - 1) * num_eles));
	assert(*(size_t *) res->get_raw() == ((num_eles - 1) * num_eles));

	printf("materialize two tall matrices\n");
	tmp2 = m2->add(*m2);
	tmp2 = tmp2->cast_ele_type(get_scalar_type<size_t>());
	tmp1 = m1->add(*m1);
	tmp1 = tmp1->cast_ele_type(get_scalar_type<size_t>());

	mats.resize(2);
	mats[0] = tmp1;
	mats[1] = tmp2;
	materialize(mats);
	assert(!tmp1->is_virtual());
	assert(!tmp2->is_virtual());
	res = tmp1->sum();
	assert(*(size_t *) res->get_raw() == ((num_eles - 1) * num_eles));
	res = tmp2->sum();
	assert(*(size_t *) res->get_raw() == ((num_eles - 1) * num_eles));

	printf("materialize one aggregation\n");
	tmp1 = m1->add(*m1);
	tmp1 = tmp1->cast_ele_type(get_scalar_type<size_t>());
	agg1 = tmp1->aggregate(matrix_margin::BOTH, sum);
	assert(agg1->get_num_rows() == 1 && agg1->get_num_cols() == 1);
	assert(agg1->is_virtual());
	mats.resize(1);
	mats[0] = agg1;
	materialize(mats);
	assert(!agg1->is_virtual());
	{
		const detail::mem_matrix_store &mem_agg1
			= dynamic_cast<const detail::mem_matrix_store &>(agg1->get_data());
		num_eles = tmp1->get_num_rows() * tmp1->get_num_cols();
		assert(*(const size_t *) mem_agg1.get_raw_arr() == ((num_eles - 1) * num_eles));
	}

	printf("materialize two aggregations\n");
	tmp1 = m1->add(*m1);
	tmp1 = tmp1->cast_ele_type(get_scalar_type<size_t>());
	tmp2 = m2->add(*m2);
	tmp2 = tmp2->cast_ele_type(get_scalar_type<size_t>());
	agg1 = tmp1->aggregate(matrix_margin::BOTH, sum);
	agg2 = tmp2->aggregate(matrix_margin::BOTH, sum);
	assert(agg1->get_num_rows() == 1 && agg1->get_num_cols() == 1);
	assert(agg2->get_num_rows() == 1 && agg2->get_num_cols() == 1);
	assert(agg1->is_virtual());
	assert(agg2->is_virtual());

	mats.resize(2);
	mats[0] = agg1;
	mats[1] = agg2;
	materialize(mats);
	assert(!agg1->is_virtual());
	assert(!agg2->is_virtual());
	{
		const detail::mem_matrix_store &mem_agg1
			= dynamic_cast<const detail::mem_matrix_store &>(agg1->get_data());
		const detail::mem_matrix_store &mem_agg2
			= dynamic_cast<const detail::mem_matrix_store &>(agg2->get_data());
		num_eles = tmp1->get_num_rows() * tmp1->get_num_cols();
		assert(*(const size_t *) mem_agg1.get_raw_arr() == ((num_eles - 1) * num_eles));
		assert(*(const size_t *) mem_agg2.get_raw_arr() == ((num_eles - 1) * num_eles));
	}

	printf("materialize a tall virtual matrix and two aggregation together\n");
	tmp1 = m1->add(*m1);
	tmp1 = tmp1->cast_ele_type(get_scalar_type<size_t>());
	tmp2 = m2->add(*m2);
	tmp2 = tmp2->cast_ele_type(get_scalar_type<size_t>());
	agg1 = tmp1->aggregate(matrix_margin::BOTH, sum);
	agg2 = tmp2->aggregate(matrix_margin::BOTH, sum);
	assert(agg1->get_num_rows() == 1 && agg1->get_num_cols() == 1);
	assert(agg2->get_num_rows() == 1 && agg2->get_num_cols() == 1);
	assert(agg1->is_virtual());
	assert(agg2->is_virtual());
	tmp3 = m1->add(*m2);
	tmp3 = tmp3->cast_ele_type(get_scalar_type<size_t>());

	mats.resize(3);
	mats[0] = agg1;
	mats[1] = agg2;
	mats[2] = tmp3;
	materialize(mats);
	assert(!agg1->is_virtual());
	assert(!agg2->is_virtual());
	assert(!tmp3->is_virtual());
	{
		const detail::mem_matrix_store &mem_agg1
			= dynamic_cast<const detail::mem_matrix_store &>(agg1->get_data());
		const detail::mem_matrix_store &mem_agg2
			= dynamic_cast<const detail::mem_matrix_store &>(agg2->get_data());
		num_eles = tmp1->get_num_rows() * tmp1->get_num_cols();
		assert(*(const size_t *) mem_agg1.get_raw_arr() == ((num_eles - 1) * num_eles));
		assert(*(const size_t *) mem_agg2.get_raw_arr() == ((num_eles - 1) * num_eles));

		size_t num_eles = tmp3->get_num_rows() * tmp3->get_num_cols();
		res = tmp3->sum();
		printf("sum: %ld, expect: %ld\n", *(size_t *) res->get_raw(),
				((num_eles - 1) * num_eles));
		assert(*(size_t *) res->get_raw() == ((num_eles - 1) * num_eles));
	}
}

void test_materialize_all(int num_nodes)
{
	// Test the in-mem case.
	printf("test materialization on multiple virtual matrices in memory\n");
	_test_materialize_all(num_nodes);
	printf("test materialization on multiple virtual block matrices in memory\n");
	block_size = 3;
	_test_materialize_all(num_nodes);
	// Test the EM case.
	if (safs::is_safs_init()) {
		in_mem = false;
		block_size = 0;
		printf("test materialization on multiple virtual matrices in EM\n");
		_test_materialize_all(num_nodes);
		printf("test materialization on multiple virtual block matrices in EM\n");
		block_size = 3;
		_test_materialize_all(num_nodes);
		block_size = 0;
		in_mem = true;
	}
}

void test_bmv_multiply_tall()
{
	if (!safs::is_safs_init())
		return;

	bool in_mem = false;
	printf("gemm tall on block multi-vector\n");
	eigen::block_multi_vector::ptr mv = eigen::block_multi_vector::create(
			long_dim, 14, 2, get_scalar_type<double>(), in_mem, false);
	for (size_t i = 0; i < mv->get_num_blocks(); i++)
		mv->set_block(i, create_seq_matrix(long_dim, mv->get_block_size(),
					matrix_layout_t::L_COL, -1, get_scalar_type<double>(),
					in_mem));
	dense_matrix::ptr mat = create_seq_matrix(mv->get_num_cols(),
			mv->get_block_size(), matrix_layout_t::L_COL, -1,
			get_scalar_type<double>(), true);
	mat->materialize_self();
	detail::mem_col_matrix_store::const_ptr B
		= detail::mem_col_matrix_store::cast(mat->get_raw_store());
	scalar_variable_impl<double> alpha(2);
	scalar_variable_impl<double> beta(3);

	{
		printf("gemm1\n");
		eigen::block_multi_vector::ptr res1 = eigen::block_multi_vector::create(
				long_dim, mv->get_block_size(), mv->get_block_size(),
				get_scalar_type<double>(), true, false);
		res1->set_block(0, create_seq_matrix(long_dim, mv->get_block_size(),
					matrix_layout_t::L_COL, -1, get_scalar_type<double>(), in_mem));
		res1->set_multiply_blocks(2);
		res1 = res1->gemm(*mv, B, alpha, beta);
		assert(res1->get_num_blocks() == 1);
		dense_matrix::ptr res_mat1 = res1->get_block(0);
		res_mat1->materialize_self();

		printf("gemm2\n");
		eigen::block_multi_vector::ptr res2 = eigen::block_multi_vector::create(
				long_dim, mv->get_block_size(), mv->get_block_size(),
				get_scalar_type<double>(), true, false);
		res2->set_block(0, create_seq_matrix(long_dim, mv->get_block_size(),
					matrix_layout_t::L_COL, -1, get_scalar_type<double>(), in_mem));
		res2->set_multiply_blocks(mv->get_num_blocks());
		res2 = res2->gemm(*mv, B, alpha, beta);
		assert(res2->get_num_blocks() == 1);
		dense_matrix::ptr res_mat2 = res2->get_block(0);
		res_mat2->materialize_self();

		dense_matrix::ptr diff = res_mat1->minus(*res_mat2);
		scalar_variable::ptr max_diff = diff->abs()->max();
		scalar_variable::ptr max1 = res_mat1->max();
		scalar_variable::ptr max2 = res_mat2->max();
		printf("max diff: %g, max mat1: %g, max mat2: %g\n",
				*(double *) max_diff->get_raw(), *(double *) max1->get_raw(),
				*(double *) max2->get_raw());
		assert(*(double *) max_diff->get_raw() == 0);
	}

	mat = create_seq_matrix(mv->get_num_cols(),
			mv->get_block_size() * 2, matrix_layout_t::L_COL, -1,
			get_scalar_type<double>(), true);
	mat->materialize_self();
	B = detail::mem_col_matrix_store::cast(mat->get_raw_store());

	{
		printf("gemm1\n");
		eigen::block_multi_vector::ptr res1 = eigen::block_multi_vector::create(
				long_dim, B->get_num_cols(), mv->get_block_size(),
				get_scalar_type<double>(), true, false);
		std::vector<detail::matrix_store::const_ptr> orig_res_stores(res1->get_num_blocks());
		for (size_t i = 0; i < res1->get_num_blocks(); i++) {
			res1->set_block(i, create_seq_matrix(long_dim, mv->get_block_size(),
						matrix_layout_t::L_COL, -1, get_scalar_type<double>(),
						in_mem));
			orig_res_stores[i] = res1->get_block(i)->get_raw_store();
		}
		res1->set_multiply_blocks(2);
		res1 = res1->gemm(*mv, B, alpha, beta);

		printf("gemm2\n");
		eigen::block_multi_vector::ptr res2 = eigen::block_multi_vector::create(
				long_dim, B->get_num_cols(), B->get_num_cols(),
				get_scalar_type<double>(), true, false);
		res2->set_block(0, dense_matrix::create(
					eigen::collected_matrix_store::create(orig_res_stores,
						res1->get_num_cols())));
		res2->set_multiply_blocks(mv->get_num_blocks());
		res2 = res2->gemm(*mv, B, alpha, beta);
		assert(res2->get_num_blocks() == 1);
		res2->get_block(0)->materialize_self();

		off_t col_off = 0;
		for (size_t i = 0; i < res1->get_num_blocks(); i++) {
			std::vector<off_t> col_idxs(res1->get_block_size());
			for (size_t j = 0; j < res1->get_block_size(); j++)
				col_idxs[j] = col_off++;
			dense_matrix::ptr res_mat1 = res1->get_block(i);
			dense_matrix::ptr res_mat2 = res2->get_block(0)->get_cols(col_idxs);

			dense_matrix::ptr diff = res_mat1->minus(*res_mat2);
			scalar_variable::ptr max_diff = diff->abs()->max();
			scalar_variable::ptr max1 = res_mat1->max();
			scalar_variable::ptr max2 = res_mat2->max();
			printf("max diff: %g, max mat1: %g, max mat2: %g\n",
					*(double *) max_diff->get_raw(), *(double *) max1->get_raw(),
					*(double *) max2->get_raw());
			assert(*(double *) max_diff->get_raw() == 0);
		}
	}
}

void test_bmv_multiply_wide()
{
	if (!safs::is_safs_init())
		return;

	bool in_mem = false;
	printf("gemm wide on block multi-vector\n");
	eigen::block_multi_vector::ptr mv1 = eigen::block_multi_vector::create(
			long_dim, 14, 2, get_scalar_type<double>(), in_mem, false);
	for (size_t i = 0; i < mv1->get_num_blocks(); i++) {
		dense_matrix::ptr mat = dense_matrix::create_randu<int>(0, 10, long_dim,
				mv1->get_block_size(), matrix_layout_t::L_COL, -1, in_mem);
		mv1->set_block(i, mat->cast_ele_type(get_scalar_type<double>()));
	}

	eigen::block_multi_vector::ptr mv2 = eigen::block_multi_vector::create(
			long_dim, 2, 2, get_scalar_type<double>(), in_mem, false);
	for (size_t i = 0; i < mv2->get_num_blocks(); i++) {
		dense_matrix::ptr mat = dense_matrix::create_randu<int>(0, 10, long_dim,
				mv2->get_block_size(), matrix_layout_t::L_COL, -1, in_mem);
		mv2->set_block(i, mat->cast_ele_type(get_scalar_type<double>()));
	}

	printf("gemm0\n");
	mv1->set_multiply_blocks(mv1->get_num_blocks());
	dense_matrix::ptr res0 = mv1->MvTransMv(*mv2);

	printf("gemm1\n");
	mv1->set_multiply_blocks(2);
	dense_matrix::ptr res1 = mv1->MvTransMv(*mv2);

	printf("gemm2\n");
	mv2->set_multiply_blocks(2);
	dense_matrix::ptr res2 = mv2->MvTransMv(*mv1);
	res2 = res2->transpose();

	assert(res0->get_num_rows() == res1->get_num_rows());
	assert(res0->get_num_cols() == res1->get_num_cols());
	assert(res0->get_num_rows() == res2->get_num_rows());
	assert(res0->get_num_cols() == res2->get_num_cols());

	dense_matrix::ptr diff1 = res0->minus(*res1);
	scalar_variable::ptr max_diff1 = diff1->abs()->max();
	dense_matrix::ptr diff2 = res0->minus(*res2);
	scalar_variable::ptr max_diff2 = diff2->abs()->max();
	printf("max diff1: %g, max diff2: %g\n",
			*(double *) max_diff1->get_raw(),
			*(double *) max_diff2->get_raw());
	assert(*(double *) max_diff1->get_raw() == 0);
	assert(*(double *) max_diff2->get_raw() == 0);
}

void test_block_mv()
{
	test_bmv_multiply_wide();
	test_bmv_multiply_tall();
}

void test_bind(int num_nodes)
{
	printf("test matrix rbind\n");
	std::vector<dense_matrix::ptr> mats(3);
	std::vector<scalar_variable::ptr> sums(mats.size());
	int tot_sum = 0;
	std::vector<const void *> rows;
	for (size_t i = 0; i < mats.size(); i++) {
		mats[i] = dense_matrix::create_seq<int>(0, 1, random() % 1000000, 10,
				matrix_layout_t::L_ROW, true, num_nodes);
		sums[i] = mats[i]->sum();
		tot_sum += scalar_variable::get_val<int>(*sums[i]);
		mats[i]->materialize_self();
		detail::mem_matrix_store::const_ptr store
			= std::dynamic_pointer_cast<const detail::mem_matrix_store>(
					mats[i]->get_raw_store());
		assert(store);
		for (size_t j = 0; j < store->get_num_rows(); j++)
			rows.push_back(store->get_row(j));
	}
	dense_matrix::ptr combined = dense_matrix::rbind(mats);
	assert(combined->store_layout() == matrix_layout_t::L_ROW);
	detail::mem_matrix_store::const_ptr combined_store
		= std::dynamic_pointer_cast<const detail::mem_matrix_store>(
				combined->get_raw_store());
	assert(combined_store);
	scalar_variable::ptr sum = combined->sum();
	assert(tot_sum == scalar_variable::get_val<int>(*sum));
	assert(rows.size() == combined->get_num_rows());
	for (size_t i = 0; i < rows.size(); i++)
		assert(memcmp(rows[i], combined_store->get_row(i),
					combined->get_num_cols() * combined->get_entry_size()) == 0);

	printf("test matrix cbined\n");
	for (size_t i = 0; i < mats.size(); i++)
		mats[i] = mats[i]->transpose();
	combined = dense_matrix::cbind(mats);
	assert(combined->store_layout() == matrix_layout_t::L_COL);
	combined_store = std::dynamic_pointer_cast<const detail::mem_matrix_store>(
			combined->get_raw_store());
	assert(combined_store);
	sum = combined->sum();
	assert(tot_sum == scalar_variable::get_val<int>(*sum));
	assert(rows.size() == combined->get_num_cols());
	for (size_t i = 0; i < rows.size(); i++)
		assert(memcmp(rows[i], combined_store->get_col(i),
					combined->get_num_rows() * combined->get_entry_size()) == 0);

	printf("test block matrix rbind\n");
	set_operate::const_ptr rand_init = create_urand_init<int>(0, 1000);
	tot_sum = 0;
	for (size_t i = 0; i < mats.size(); i++) {
		mats[i] = block_matrix::create(random() % 1000000 + 100, 9, 4,
				get_scalar_type<int>(), *rand_init, num_nodes);
		sums[i] = mats[i]->sum();
		tot_sum += scalar_variable::get_val<int>(*sums[i]);
	}
	combined = dense_matrix::rbind(mats);
	sum = combined->sum();
	assert(tot_sum == scalar_variable::get_val<int>(*sum));

	printf("test block matrix cbind\n");
	tot_sum = 0;
	for (size_t i = 0; i < mats.size(); i++) {
		mats[i] = mats[i]->transpose();
		sums[i] = mats[i]->sum();
		tot_sum += scalar_variable::get_val<int>(*sums[i]);
	}
	combined = dense_matrix::cbind(mats);
	sum = combined->sum();
	assert(tot_sum == scalar_variable::get_val<int>(*sum));
}

void _test_seq_byrow(dense_matrix::ptr mat)
{
	// Test rows
	size_t num_tests = std::min(mat->get_num_rows(), 100UL);
	for (size_t i = 0; i < num_tests; i++) {
		off_t row_idx = random() % mat->get_num_rows();
		std::vector<off_t> rows(1, row_idx);
		dense_matrix::ptr row = mat->get_rows(rows);
		auto sum = row->sum();
		size_t start = row_idx * mat->get_num_cols();
		size_t end = start + (mat->get_num_cols() - 1);
		assert(scalar_variable::get_val<size_t>(*sum)
				== (start + end) * mat->get_num_cols() / 2);
	}
	// Test cols
	num_tests = std::min(mat->get_num_cols(), 100UL);
	for (size_t i = 0; i < num_tests; i++) {
		off_t col_idx = random() % mat->get_num_cols();
		std::vector<off_t> cols(1, col_idx);
		dense_matrix::ptr col = mat->get_cols(cols);
		auto sum = col->sum();
		size_t start = col_idx;
		size_t end = col_idx + (mat->get_num_rows() - 1) * mat->get_num_cols();
		assert(scalar_variable::get_val<size_t>(*sum)
				== (start + end) * mat->get_num_rows() / 2);
	}
}

void _test_seq_bycol(dense_matrix::ptr mat)
{
	// Test rows
	size_t num_tests = std::min(mat->get_num_rows(), 100UL);
	for (size_t i = 0; i < num_tests; i++) {
		off_t row_idx = random() % mat->get_num_rows();
		std::vector<off_t> rows(1, row_idx);
		dense_matrix::ptr row = mat->get_rows(rows);
		auto sum = row->sum();
		size_t start = row_idx;
		size_t end = start + (mat->get_num_cols() - 1) * mat->get_num_rows();
		assert(scalar_variable::get_val<size_t>(*sum)
				== (start + end) * mat->get_num_cols() / 2);
	}
	// Test cols
	num_tests = std::min(mat->get_num_cols(), 100UL);
	for (size_t i = 0; i < num_tests; i++) {
		off_t col_idx = random() % mat->get_num_cols();
		std::vector<off_t> cols(1, col_idx);
		dense_matrix::ptr col = mat->get_cols(cols);
		auto sum = col->sum();
		size_t start = col_idx * mat->get_num_rows();
		size_t end = start + (mat->get_num_rows() - 1);
		assert(scalar_variable::get_val<size_t>(*sum)
				== (start + end) * mat->get_num_rows() / 2);
	}
}

void test_seq_matrix()
{
	dense_matrix::ptr mat, tmp;

	printf("test matrices with sequence numbers\n");
	mat = dense_matrix::create_seq<size_t>(0, 1, long_dim, 10,
			matrix_layout_t::L_COL, true);
	_test_seq_byrow(mat);
	mat = mat->transpose();
	_test_seq_bycol(mat);

	mat = dense_matrix::create_seq<size_t>(0, 1, long_dim, 10,
			matrix_layout_t::L_ROW, true);
	_test_seq_byrow(mat);
	mat = mat->transpose();
	_test_seq_bycol(mat);

	mat = dense_matrix::create_seq<size_t>(0, 1, long_dim, 10,
			matrix_layout_t::L_COL, false);
	_test_seq_bycol(mat);
	mat = mat->transpose();
	_test_seq_byrow(mat);

	mat = dense_matrix::create_seq<size_t>(0, 1, long_dim, 10,
			matrix_layout_t::L_ROW, false);
	_test_seq_bycol(mat);
	mat = mat->transpose();
	_test_seq_byrow(mat);

	printf("test block matrices with sequence numbers\n");
	printf("create tall block matrix1\n");
	mat = dense_matrix::create_seq<size_t>(0, 1, long_dim / 10, 100,
			matrix_layout_t::L_COL, true);
	assert(mat->get_data().is_virtual());
	_test_seq_byrow(mat);
	mat = mat->transpose();
	_test_seq_bycol(mat);

	printf("create tall block matrix2\n");
	mat = dense_matrix::create_seq<size_t>(0, 1, long_dim / 10, 100,
			matrix_layout_t::L_COL, false);
	assert(mat->get_data().is_virtual());
	_test_seq_bycol(mat);
	mat = mat->transpose();
	_test_seq_byrow(mat);

	printf("create wide block matrix1\n");
	mat = dense_matrix::create_seq<size_t>(0, 1, 100, long_dim / 10,
			matrix_layout_t::L_COL, true);
	assert(mat->get_data().is_virtual());
	_test_seq_byrow(mat);
	mat = mat->transpose();
	_test_seq_bycol(mat);

	printf("create wide block matrix2\n");
	mat = dense_matrix::create_seq<size_t>(0, 1, 100, long_dim / 10,
			matrix_layout_t::L_COL, false);
	assert(mat->get_data().is_virtual());
	_test_seq_bycol(mat);
	mat = mat->transpose();
	_test_seq_byrow(mat);
}

void _test_repeat_byrow(dense_matrix::ptr mat)
{
	// Test rows
	size_t num_tests = std::min(mat->get_num_rows(), 100UL);
	for (size_t i = 0; i < num_tests; i++) {
		off_t row_idx = random() % mat->get_num_rows();
		std::vector<off_t> rows(1, row_idx);
		dense_matrix::ptr row = mat->get_rows(rows);
		auto sum = row->sum();
		assert(scalar_variable::get_val<size_t>(*sum)
				== (mat->get_num_cols() - 1) * mat->get_num_cols() / 2);
	}
	// Test cols
	num_tests = std::min(mat->get_num_cols(), 100UL);
	for (size_t i = 0; i < num_tests; i++) {
		off_t col_idx = random() % mat->get_num_cols();
		std::vector<off_t> cols(1, col_idx);
		dense_matrix::ptr col = mat->get_cols(cols);
		auto sum = col->sum();
		assert(scalar_variable::get_val<size_t>(*sum)
				== col_idx * mat->get_num_rows());
	}
}

void _test_repeat_bycol(dense_matrix::ptr mat)
{
	// Test rows
	size_t num_tests = std::min(mat->get_num_rows(), 100UL);
	for (size_t i = 0; i < num_tests; i++) {
		off_t row_idx = random() % mat->get_num_rows();
		std::vector<off_t> rows(1, row_idx);
		dense_matrix::ptr row = mat->get_rows(rows);
		auto sum = row->sum();
		assert(scalar_variable::get_val<size_t>(*sum)
				== row_idx * mat->get_num_cols());
	}
	// Test cols
	num_tests = std::min(mat->get_num_cols(), 100UL);
	for (size_t i = 0; i < num_tests; i++) {
		off_t col_idx = random() % mat->get_num_cols();
		std::vector<off_t> cols(1, col_idx);
		dense_matrix::ptr col = mat->get_cols(cols);
		auto sum = col->sum();
		assert(scalar_variable::get_val<size_t>(*sum)
				== (mat->get_num_rows() - 1) * mat->get_num_rows() / 2);
	}
}

void test_repeat()
{
	col_vec::ptr vec;
	dense_matrix::ptr mat;

	printf("test matrices with repeated vectors\n");
	// skinny matrix.
	vec = col_vec::create(dense_matrix::create_seq<size_t>(0, 1, 10, 1,
				matrix_layout_t::L_COL, false));
	mat = dense_matrix::create_repeat(vec, long_dim, vec->get_length(),
			matrix_layout_t::L_ROW, true);
	_test_repeat_byrow(mat);
	mat = mat->transpose();
	_test_repeat_bycol(mat);

	mat = dense_matrix::create_repeat(vec, long_dim, vec->get_length(),
			matrix_layout_t::L_COL, true);
	_test_repeat_byrow(mat);
	mat = mat->transpose();
	_test_repeat_bycol(mat);

	vec = col_vec::create(dense_matrix::create_seq<size_t>(0, 1, long_dim, 1,
				matrix_layout_t::L_COL, false));
	mat = dense_matrix::create_repeat(vec, vec->get_length(), 10,
			matrix_layout_t::L_ROW, false);
	_test_repeat_bycol(mat);
	mat = mat->transpose();
	_test_repeat_byrow(mat);

	mat = dense_matrix::create_repeat(vec, vec->get_length(), 10,
			matrix_layout_t::L_COL, false);
	_test_repeat_bycol(mat);
	mat = mat->transpose();
	_test_repeat_byrow(mat);

	printf("test block matrices with repeated vectors\n");
	// block matrix
	vec = col_vec::create(dense_matrix::create_seq<size_t>(0, 1, 100, 1,
				matrix_layout_t::L_COL, false));
	mat = dense_matrix::create_repeat(vec, long_dim, vec->get_length(),
			matrix_layout_t::L_ROW, true);
	_test_repeat_byrow(mat);
	mat = mat->transpose();
	_test_repeat_bycol(mat);

	mat = dense_matrix::create_repeat(vec, long_dim, vec->get_length(),
			matrix_layout_t::L_COL, true);
	_test_repeat_byrow(mat);
	mat = mat->transpose();
	_test_repeat_bycol(mat);

	vec = col_vec::create(dense_matrix::create_seq<size_t>(0, 1, long_dim, 1,
				matrix_layout_t::L_COL, false));
	mat = dense_matrix::create_repeat(vec, vec->get_length(), 100,
			matrix_layout_t::L_ROW, false);
	_test_repeat_bycol(mat);
	mat = mat->transpose();
	_test_repeat_byrow(mat);

	mat = dense_matrix::create_repeat(vec, vec->get_length(), 100,
			matrix_layout_t::L_COL, false);
	_test_repeat_bycol(mat);
	mat = mat->transpose();
	_test_repeat_byrow(mat);
}

void _test_share_data(dense_matrix::ptr mat1, dense_matrix::ptr mat2)
{
	std::vector<off_t> idxs(3);
	for (size_t i = 0; i < idxs.size(); i++)
		idxs[i] = random() % 10;

	assert(mat1->get_raw_store()->share_data(*mat1->get_raw_store()));
	assert(!mat1->get_raw_store()->share_data(*mat2->get_raw_store()));
	mat2 = mat1->transpose();
	assert(mat1->get_raw_store()->share_data(*mat2->get_raw_store()));
	mat2 = mat1->get_cols(idxs);
	assert(!mat1->get_raw_store()->share_data(*mat2->get_raw_store()));
	assert(!mat2->get_raw_store()->share_data(*mat1->get_raw_store()));
	dense_matrix::ptr mat3 = mat2->transpose();
	assert(mat3->get_raw_store()->share_data(*mat2->get_raw_store()));
	assert(mat2->get_raw_store()->share_data(*mat3->get_raw_store()));
}

void test_share_data()
{
	dense_matrix::ptr mat1, mat2;

	// Test EM matrix.
	mat1 = dense_matrix::create_randu<size_t>(0, 1000, long_dim, 10,
			matrix_layout_t::L_ROW, -1, false);
	mat2 = dense_matrix::create_randu<size_t>(0, 1000, long_dim, 10,
			matrix_layout_t::L_ROW, -1, false);
	printf("test share data in EM matrix\n");
	_test_share_data(mat1, mat2);

	// Test SMP matrix.
	mat1 = dense_matrix::create_randu<size_t>(0, 1000, long_dim, 10,
			matrix_layout_t::L_ROW, -1, true);
	mat2 = dense_matrix::create_randu<size_t>(0, 1000, long_dim, 10,
			matrix_layout_t::L_ROW, -1, true);
	printf("test share data in SMP matrix\n");
	_test_share_data(mat1, mat2);

	// Test NUMA matrix.
	mat1 = dense_matrix::create_randu<size_t>(0, 1000, long_dim, 10,
			matrix_layout_t::L_ROW, matrix_conf.get_num_nodes(), true);
	mat2 = dense_matrix::create_randu<size_t>(0, 1000, long_dim, 10,
			matrix_layout_t::L_ROW, matrix_conf.get_num_nodes(), true);
	printf("test share data in NUMA matrix\n");
	_test_share_data(mat1, mat2);

	// Test mapply matrix.
	mat1 = mat1->conv2(matrix_layout_t::L_COL);
	mat2 = mat2->conv2(matrix_layout_t::L_COL);
	assert(mat1->get_raw_store()->is_virtual());
	assert(mat2->get_raw_store()->is_virtual());
	printf("test share data in mapply matrix\n");
	_test_share_data(mat1, mat2);

	// Test set_data matrix.
	mat1 = dense_matrix::create_seq<size_t>(0, 1, long_dim, 10,
			matrix_layout_t::L_ROW, true, -1, true);
	mat2 = dense_matrix::create_seq<size_t>(0, 1, long_dim, 10,
			matrix_layout_t::L_ROW, true, -1, true);
	printf("test share data in set_data matrix\n");
	_test_share_data(mat1, mat2);

	// Test one-val matrix.
	mat1 = dense_matrix::create_const<size_t>(0, long_dim, 10,
			matrix_layout_t::L_ROW, -1, true);
	mat2 = dense_matrix::create_const<size_t>(1, long_dim, 10,
			matrix_layout_t::L_ROW, -1, true);
	printf("test share data in one-val matrix\n");
	_test_share_data(mat1, mat2);
	mat2 = dense_matrix::create_const<size_t>(0, long_dim, 10,
			matrix_layout_t::L_ROW, -1, true);
	assert(mat1->get_raw_store()->share_data(*mat2->get_raw_store()));

	// Test block matrix
	mat1 = dense_matrix::create_randu<size_t>(0, 1000, long_dim, 100,
			matrix_layout_t::L_ROW, matrix_conf.get_num_nodes(), true);
	mat2 = dense_matrix::create_randu<size_t>(0, 1000, long_dim, 100,
			matrix_layout_t::L_ROW, matrix_conf.get_num_nodes(), true);
	printf("test share data in block matrix\n");
	_test_share_data(mat1, mat2);
}

void test_factor()
{
	dense_matrix::ptr mat = dense_matrix::create_randu<int>(1, 1000,
			long_dim, 1, matrix_layout_t::L_COL);
	factor_col_vector::ptr fvec = factor_col_vector::create(mat);
	assert(fvec);
	assert(fvec->get_num_levels() <= 1000);
}

void test_cross_prod()
{
	dense_matrix::ptr mat1 = dense_matrix::create_randu<double>(1, 1000,
			long_dim, 10, matrix_layout_t::L_COL);
	dense_matrix::ptr mat2 = dense_matrix::create_randu<double>(1, 1000,
			9, long_dim, matrix_layout_t::L_COL);
	dense_matrix::ptr res = mat2->multiply(*mat1);
	dense_matrix::ptr tres = res->transpose();
	assert(res->get_raw_store()->get_data_id()
			== tres->get_raw_store()->get_data_id());
	printf("materialize tres\n");
	tres->materialize_self();
	printf("materialize res\n");
	res->materialize_self();
	printf("complete crossprod\n");
}

void test_ref_cnts(int num_nodes)
{
	std::vector<dense_matrix::ptr> mats;

	dense_matrix::ptr mat1 = dense_matrix::create_randu<double>(1, 1000,
			long_dim, 10, matrix_layout_t::L_COL, num_nodes);
	dense_matrix::ptr mat2 = dense_matrix::create_randu<double>(1, 1000,
			long_dim, 10, matrix_layout_t::L_COL, num_nodes);
	dense_matrix::ptr mat3 = mat1->add(*mat2);
	printf("mat3: %s\n", mat3->get_data().get_name().c_str());
	mats.push_back(mat1);
	mats.push_back(mat2);
	mats.push_back(mat3);

	std::vector<dense_matrix::ptr> tmp;
	tmp.resize(3);
	tmp[0] = mat1;
	tmp[1] = mat2;
	tmp[2] = mat3;
	dense_matrix::ptr mat4 = dense_matrix::cbind(tmp);
	printf("mat4: %s\n", mat4->get_data().get_name().c_str());
	mats.push_back(mat4);

	dense_matrix::ptr mat5 = mat4->row_sum();
	printf("mat5: %s\n", mat5->get_data().get_name().c_str());
	mats.push_back(mat5);
	const_cast<detail::matrix_store &>(mat5->get_data()).inc_dag_ref(
			detail::INVALID_MAT_ID);

	dense_matrix::ptr mat6 = mat4->col_sum();
	const_cast<detail::matrix_store &>(mat6->get_data()).inc_dag_ref(
			detail::INVALID_MAT_ID);
	dense_matrix::ptr mat7 = mat1->col_sum();
	const_cast<detail::matrix_store &>(mat7->get_data()).inc_dag_ref(
			detail::INVALID_MAT_ID);
	for (size_t i = 0; i < mats.size(); i++)
		printf("mat %ld: %ld (%s)\n", i, mats[i]->get_data().get_dag_ref(),
				mats[i]->get_data().get_name().c_str());
	assert(mat1->get_data().get_dag_ref() == 3);
	assert(mat2->get_data().get_dag_ref() == 2);
	assert(mat3->get_data().get_dag_ref() == 1);
	assert(mat4->get_data().get_dag_ref() == 2);
	assert(mat5->get_data().get_dag_ref() == 0);

	const_cast<detail::matrix_store &>(mat6->get_data()).reset_dag_ref();
	for (size_t i = 0; i < mats.size(); i++)
		printf("mat %ld: %ld\n", i, mats[i]->get_data().get_dag_ref());
	assert(mat1->get_data().get_dag_ref() == 0);
	assert(mat2->get_data().get_dag_ref() == 0);
	assert(mat3->get_data().get_dag_ref() == 0);
	assert(mat4->get_data().get_dag_ref() == 0);
	assert(mat5->get_data().get_dag_ref() == 0);
}

int main(int argc, char *argv[])
{
	if (argc < 2) {
		fprintf(stderr, "test conf_file\n");
		exit(1);
	}

	std::string conf_file = argv[1];
	config_map::ptr configs = config_map::create(conf_file);
	init_flash_matrix(configs);
	int num_nodes = matrix_conf.get_num_nodes();

<<<<<<< HEAD
=======
	test_ref_cnts(num_nodes);
>>>>>>> 3d277a4d
	test_set_rowcols();
	test_cross_prod();
	test_factor();
	test_share_data();
	test_repeat_rowcols();
	test_repeat();
	test_seq_matrix();
	test_bind(num_nodes);
	test_materialize_all(num_nodes);
	test_materialize(num_nodes);
	test_get_rowcols(num_nodes);
	test_block_mv();
	test_conv_store();
	test_mapply_mixed(num_nodes);
	test_mem_matrix(num_nodes);
	test_EM_matrix();
	long_dim = 9999;
	test_mem_matrix(num_nodes);

	destroy_flash_matrix();
}<|MERGE_RESOLUTION|>--- conflicted
+++ resolved
@@ -3601,10 +3601,7 @@
 	init_flash_matrix(configs);
 	int num_nodes = matrix_conf.get_num_nodes();
 
-<<<<<<< HEAD
-=======
 	test_ref_cnts(num_nodes);
->>>>>>> 3d277a4d
 	test_set_rowcols();
 	test_cross_prod();
 	test_factor();
