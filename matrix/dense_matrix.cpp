--- conflicted
+++ resolved
@@ -45,11 +45,8 @@
 #include "project_matrix_store.h"
 #include "set_data_matrix_store.h"
 #include "set_rc_matrix_store.h"
-<<<<<<< HEAD
 #include "generic_hashtable.h"
 #include "local_vec_store.h"
-=======
->>>>>>> 3d277a4d
 
 namespace fm
 {
@@ -3406,21 +3403,12 @@
 	if (get_num_rows() != cols->get_num_rows()) {
 		BOOST_LOG_TRIVIAL(error)
 			<< "#rows in the new matrix doesn't match the one in this matrix";
-<<<<<<< HEAD
 		return dense_matrix::ptr();
 	}
 	if (cols->get_type() != get_type()) {
 		BOOST_LOG_TRIVIAL(error) << "new cols has a different type";
 		return dense_matrix::ptr();
 	}
-=======
-		return dense_matrix::ptr();
-	}
-	if (cols->get_type() != get_type()) {
-		BOOST_LOG_TRIVIAL(error) << "new cols has a different type";
-		return dense_matrix::ptr();
-	}
->>>>>>> 3d277a4d
 	for (size_t i = 0; i < idxs.size(); i++)
 		if (idxs[i] < 0 || (size_t) idxs[i] >= get_num_cols()) {
 			BOOST_LOG_TRIVIAL(error) << "The col index is out of range";
@@ -3761,7 +3749,6 @@
 	return mapply_ele(mats, op, test_mat->store_layout());
 }
 
-<<<<<<< HEAD
 namespace
 {
 
@@ -3897,6 +3884,4 @@
 	return ret;
 }
 
-=======
->>>>>>> 3d277a4d
 }