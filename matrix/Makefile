# Copyright 2014 Open Connectome Project (http://openconnecto.me)
# Written by Da Zheng (zhengda1936@gmail.com)
#
# This file is part of FlashMatrix.
#
# Licensed under the Apache License, Version 2.0 (the "License");
# you may not use this file except in compliance with the License.
# You may obtain a copy of the License at
#
#     http://www.apache.org/licenses/LICENSE-2.0
#
# Unless required by applicable law or agreed to in writing, software
# distributed under the License is distributed on an "AS IS" BASIS,
# WITHOUT WARRANTIES OR CONDITIONS OF ANY KIND, either express or implied.
# See the License for the specific language governing permissions and
# limitations under the License.

include ../Makefile.common

OMP_FLAG = -fopenmp
CXXFLAGS += -DUSE_GZIP -I../include -I../libcommon -I../flash-graph $(OMP_FLAG)
LDFLAGS += $(OMP_FLAG)

all: libmatrix eigensolver test unit-test libmatrix-algs utils

libmatrix: $(OBJS)
	rm -f libFMatrix.a
	ar -cvq libFMatrix.a $(OBJS)

libmatrix-algs: libmatrix
	$(MAKE) -C libmatrix-algs

test: libmatrix eigensolver libmatrix-algs
	$(MAKE) -C test

unit-test: libmatrix eigensolver
	$(MAKE) -C unit-test

eigensolver: libmatrix
	$(MAKE) -C eigensolver

utils: libmatrix
	$(MAKE) -C utils

clean:
	rm -f *.d
	rm -f *.o
	rm -f *~
	rm -f libFMatrix.a
	find -name core -delete
	$(MAKE) -C test clean
	$(MAKE) -C unit-test clean
	$(MAKE) -C eigensolver clean
<<<<<<< HEAD
	$(MAKE) -C libmatrix-algs clean
=======
	$(MAKE) -C utils clean
>>>>>>> 98c28cc8

-include $(DEPS) <|MERGE_RESOLUTION|>--- conflicted
+++ resolved
@@ -51,10 +51,7 @@
 	$(MAKE) -C test clean
 	$(MAKE) -C unit-test clean
 	$(MAKE) -C eigensolver clean
-<<<<<<< HEAD
 	$(MAKE) -C libmatrix-algs clean
-=======
 	$(MAKE) -C utils clean
->>>>>>> 98c28cc8
 
 -include $(DEPS) 