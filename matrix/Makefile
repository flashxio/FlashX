# Copyright 2014 Open Connectome Project (http://openconnecto.me)
# Written by Da Zheng (zhengda1936@gmail.com)
#
# This file is part of FlashMatrix.
#
# Licensed under the Apache License, Version 2.0 (the "License");
# you may not use this file except in compliance with the License.
# You may obtain a copy of the License at
#
#     http://www.apache.org/licenses/LICENSE-2.0
#
# Unless required by applicable law or agreed to in writing, software
# distributed under the License is distributed on an "AS IS" BASIS,
# WITHOUT WARRANTIES OR CONDITIONS OF ANY KIND, either express or implied.
# See the License for the specific language governing permissions and
# limitations under the License.

include ../Makefile.common

<<<<<<< HEAD
CXXFLAGS += -DUSE_GZIP -I../include -I../libcommon -I../flash-graph
=======
OMP_FLAG = -fopenmp
CXXFLAGS += -DUSE_GZIP -I../libsafs -I../flash-graph $(OMP_FLAG)
LDFLAGS += $(OMP_FLAG)
>>>>>>> 75cbe39d

all: libmatrix eigensolver test unit-test libmatrix-algs utils

libmatrix: $(OBJS)
	rm -f libFMatrix.a
	ar -cvq libFMatrix.a $(OBJS)

libmatrix-algs: libmatrix
	$(MAKE) -C libmatrix-algs

test: libmatrix eigensolver libmatrix-algs
	$(MAKE) -C test

unit-test: libmatrix eigensolver
	$(MAKE) -C unit-test

eigensolver: libmatrix
	$(MAKE) -C eigensolver

utils: libmatrix
	$(MAKE) -C utils

clean:
	rm -f *.d
	rm -f *.o
	rm -f *~
	rm -f libFMatrix.a
	find -name core -delete
	$(MAKE) -C test clean
	$(MAKE) -C unit-test clean
	$(MAKE) -C eigensolver clean
	$(MAKE) -C libmatrix-algs clean
	$(MAKE) -C utils clean
	$(MAKE) -C libmatrix-algs clean

-include $(DEPS) <|MERGE_RESOLUTION|>--- conflicted
+++ resolved
@@ -17,13 +17,7 @@
 
 include ../Makefile.common
 
-<<<<<<< HEAD
-CXXFLAGS += -DUSE_GZIP -I../include -I../libcommon -I../flash-graph
-=======
-OMP_FLAG = -fopenmp
-CXXFLAGS += -DUSE_GZIP -I../libsafs -I../flash-graph $(OMP_FLAG)
-LDFLAGS += $(OMP_FLAG)
->>>>>>> 75cbe39d
+CXXFLAGS += -DUSE_GZIP -I../libsafs -I../flash-graph
 
 all: libmatrix eigensolver test unit-test libmatrix-algs utils
 
