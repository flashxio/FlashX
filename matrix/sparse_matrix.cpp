--- conflicted
+++ resolved
@@ -226,11 +226,7 @@
 	if (count == 0) {
 		matrix_conf.init(configs);
 		try {
-<<<<<<< HEAD
-			safs::init_io_system(configs, false);
-=======
 			safs::init_io_system(configs);
->>>>>>> af438f28
 		} catch (std::exception &e) {
 			// If SAFS fails to initialize, we should remove the count
 			// increase at the beginning of the function.
