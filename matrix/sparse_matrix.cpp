--- conflicted
+++ resolved
@@ -1010,18 +1010,6 @@
 		in_tmp = in_tmp->conv_store(true, matrix_conf.get_num_nodes());
 	}
 
-<<<<<<< HEAD
-	// The super block size should be CPU-cache friendly as well as I/O
-	// friendly. That is, the super block size should be large enough to
-	// fill the rows from the dense matrices involed in the computation
-	// should fill the entire CPU cache. If the output matrix is written
-	// to disks, the super block should also be large enough so that
-	// each write to disks is large enough to have high I/O throughput.
-	size_t sblock_size = detail::cal_super_block_size(get_block_size(),
-			in->get_entry_size() * in->get_num_cols());
-	size_t min_num_brows = 1;
-=======
->>>>>>> d84b8ff0
 	if (in_tmp) {
 		in_tmp->materialize_self();
 		in = in_tmp->get_raw_store();
