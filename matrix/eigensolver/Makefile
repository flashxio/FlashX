include ../../Makefile.common

all: libeigen

<<<<<<< HEAD
CXXFLAGS += -I.. -I../../include -I../../libcommon -I../../flash-graph
=======
OMP_FLAG = -fopenmp
CXXFLAGS += -I.. -I../../libsafs -I../../flash-graph $(OMP_FLAG)
>>>>>>> 75cbe39d

libeigen: $(OBJS)
	rm -f libeigen.a
	ar -cvq libeigen.a $(OBJS)

clean:
	rm -f *~
	rm -f *.o
	rm -f *.a
	rm -f *.d

-include $(DEPS) <|MERGE_RESOLUTION|>--- conflicted
+++ resolved
@@ -2,12 +2,7 @@
 
 all: libeigen
 
-<<<<<<< HEAD
-CXXFLAGS += -I.. -I../../include -I../../libcommon -I../../flash-graph
-=======
-OMP_FLAG = -fopenmp
-CXXFLAGS += -I.. -I../../libsafs -I../../flash-graph $(OMP_FLAG)
->>>>>>> 75cbe39d
+CXXFLAGS += -I.. -I../../libsafs -I../../flash-graph
 
 libeigen: $(OBJS)
 	rm -f libeigen.a
