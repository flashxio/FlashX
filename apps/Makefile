--- conflicted
+++ resolved
@@ -21,11 +21,7 @@
 CXXFLAGS += -I../include $(OMP_FLAG)
 LDFLAGS += $(OMP_FLAG)
 
-<<<<<<< HEAD
-all: libgraph graph-bfs triangle-counting scan-statistics sssp sstsg unit-test tools graph-stat test wcc k-core page-rank scc diameter-estimator graph-diameter
-=======
 all: libgraph graph-bfs triangle-counting scan-statistics sssp sstsg unit-test tools graph-stat test cc k-core page-rank diameter-estimator eigensolver
->>>>>>> 4764e19d
 
 libgraph: $(OBJS)
 	rm -f libgraph.a
@@ -70,13 +66,8 @@
 diameter-estimator: libgraph
 	$(MAKE) -C diameter-estimator
 
-<<<<<<< HEAD
-graph-diameter: libgraph
-	$(MAKE) -C graph-diameter
-=======
 eigensolver: libgraph
 	$(MAKE) -C eigensolver
->>>>>>> 4764e19d
 
 clean:
 	rm -f *.d
@@ -97,10 +88,6 @@
 	$(MAKE) clean -C connected-components
 	$(MAKE) clean -C page-rank
 	$(MAKE) clean -C diameter-estimator
-<<<<<<< HEAD
-	$(MAKE) clean -C graph-diameter
-=======
 	$(MAKE) clean -C eigensolver
->>>>>>> 4764e19d
 
 -include $(DEPS) 