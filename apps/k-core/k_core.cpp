--- conflicted
+++ resolved
@@ -32,39 +32,7 @@
 #include "graph_engine.h"
 #include "graph_config.h"
 
-vsize_t CURRENT_K; // Min degree necessary to be part of the k-core graph
-
-class global_variable
-{
-	volatile size_t value;
-	pthread_spinlock_t lock;
-public:
-	global_variable() {
-		value = 0;
-		pthread_spin_init(&lock, PTHREAD_PROCESS_PRIVATE);
-	}
-
-	global_variable(size_t init) {
-		value = init;
-		pthread_spin_init(&lock, PTHREAD_PROCESS_PRIVATE);
-	}
-
-	void update(size_t new_v) {
-		pthread_spin_lock(&lock);
-    value = new_v;
-		pthread_spin_unlock(&lock);
-	}
-
-  void minus_minus() {
-    pthread_spin_lock(&lock);
-    --value;
-    pthread_spin_unlock(&lock);
-  }
-
-	size_t get() const {
-		return value;
-	}
-} IN_CORE_VERTICES;
+vsize_t K; // Min degree necessary to be part of the k-core graph
 
 class kcore_vertex: public compute_directed_vertex
 {
@@ -88,20 +56,14 @@
 
   void _delete() {
     this->deleted = true;
-    IN_CORE_VERTICES.minus_minus(); // Lower vertices still in CURRENT_K-core 
   }
 
   vsize_t get_degree() {
     return degree;
   }
 
-<<<<<<< HEAD
-  void run(graph_engine &graph) {
-    if (degree > CURRENT_K) { return; }
-=======
   void run(vertex_program &prog) {
     if (degree > K) { return; }
->>>>>>> 4764e19d
 
     if (!is_deleted()) {
 			vertex_id_t id = get_id();
@@ -148,7 +110,7 @@
     return; // Nothing to be done here
   }
 
-  if ( get_degree() < CURRENT_K ) {
+  if ( get_degree() < K ) {
     _delete();
    
     // Send two multicast messages - [IN_EDGE, OUT_EDGE] 
@@ -204,7 +166,7 @@
 void print_usage()
 {
 	fprintf(stderr,
-			"k-core [options] conf_file graph_file index_file kmin [kmax] (Default=Max Degree)\n");
+			"k-core [options] conf_file graph_file index_file K\n");
 	fprintf(stderr, "-c confs: add more configurations to the system\n");
 	graph_conf.print_help();
 	params.print_help();
@@ -237,8 +199,7 @@
 	std::string conf_file = argv[0];
 	std::string graph_file = argv[1];
 	std::string index_file = argv[2];
-	vsize_t kmin = atol(argv[3]); // set kmin
-
+	K = atoi(argv[3]); // set K
 
 	config_map configs(conf_file);
 	configs.add_options(confs);
@@ -251,45 +212,7 @@
 	printf("prof_file: %s\n", graph_conf.get_prof_file().c_str());
 	if (!graph_conf.get_prof_file().empty())
 		ProfilerStart(graph_conf.get_prof_file().c_str());
-  
-  vsize_t kmax; 
-  if (argc > 4) {
-    kmax = atol(argv[4]);
-  }
-  else { // compute largest degree and set it
-    printf("Computing kmax as max_degree ...\n");
-    kmax = 0; 
-
-    NUMA_graph_index<kcore_vertex>::const_iterator it
-      = ((NUMA_graph_index<kcore_vertex> *) index)->begin();
-    NUMA_graph_index<kcore_vertex>::const_iterator end_it
-      = ((NUMA_graph_index<kcore_vertex> *) index)->end();
-
-    // Get max degree
-    for (; it != end_it; ++it) {
-      const kcore_vertex &v = (const kcore_vertex &) *it;
-      if ((v.get_num_in_edges() + v.get_num_out_edges()) > kmax) 
-        kmax++;
-    } 
-  } 
-  printf("Setting kmax to %u ... \n", kmax);
-
-<<<<<<< HEAD
-  IN_CORE_VERTICES.update(graph->get_max_vertex_id()+1); // Set active vertices
-  printf("IN_CORE_VERTICES starts at %lu\n", IN_CORE_VERTICES.get());
-  struct timeval start, end;
-  gettimeofday(&start, NULL);
-
-  for (CURRENT_K = kmin; CURRENT_K <= kmax; CURRENT_K++) {
-    graph->start_all(); 
-    graph->wait4complete();
-
-    printf("\n******************************************\n K = %u has %lu" 
-        " vertices >= %u\n******************************************\n",
-        CURRENT_K, IN_CORE_VERTICES.get(), CURRENT_K); 
-  }
-  gettimeofday(&end, NULL);
-=======
+
   // Filter for activation first time around
   class activate_k_filter: public vertex_filter {
     vsize_t min;
@@ -315,18 +238,11 @@
 	vertex_query::ptr cvq(new count_vertex_query());
 	graph->query_on_all(cvq);
 	size_t in_k_core = ((count_vertex_query *) cvq.get())->get_num();
->>>>>>> 4764e19d
 
 	if (!graph_conf.get_prof_file().empty())
 		ProfilerStop();
 	if (graph_conf.get_print_io_stat())
 		print_io_thread_stat();
-<<<<<<< HEAD
-	graph_engine::destroy(graph);
-	destroy_io_system();
-  printf("K-core completed in %f seconds\n", time_diff(start, end));
-=======
 	printf("\n%d-core shows %ld vertices > %d degree in %f seconds\n",
 			K, in_k_core, K, time_diff(start, end));
->>>>>>> 4764e19d
 }