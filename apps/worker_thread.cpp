--- conflicted
+++ resolved
@@ -27,11 +27,7 @@
 #include "load_balancer.h"
 #include "steal_state.h"
 
-<<<<<<< HEAD
-sorted_vertex_queue::sorted_vertex_queue(graph_engine &_graph): graph(_graph)
-=======
 void default_vertex_queue::init(const vertex_id_t buf[], size_t size, bool sorted)
->>>>>>> 327fbf03
 {
 	pthread_spin_lock(&lock);
 	vertex_buf.clear();
@@ -134,33 +130,19 @@
 	return num_fetched;
 }
 
-<<<<<<< HEAD
-void sorted_vertex_queue::init(const bitmap &map, int part_id,
-		const graph_partitioner *partitioner)
-=======
 void customized_vertex_queue::init(worker_thread &t)
->>>>>>> 327fbf03
 {
 	pthread_spin_lock(&lock);
 	sorted_vertices.clear();
 	std::vector<vertex_id_t> local_ids;
-<<<<<<< HEAD
-	map.get_set_bits(local_ids);
-=======
 	t.next_activated_vertices->get_reset_set_bits(local_ids);
->>>>>>> 327fbf03
 	// the bitmap only contains the locations of vertices in the bitmap.
 	// We have to translate them back to vertex ids.
 	sorted_vertices.resize(local_ids.size());
 	for (size_t i = 0; i < local_ids.size(); i++) {
 		vertex_id_t id;
-<<<<<<< HEAD
-		partitioner->loc2map(part_id, local_ids[i], id);
-		sorted_vertices[i] = &graph.get_vertex(id);
-=======
 		graph.get_partitioner()->loc2map(part_id, local_ids[i], id);
 		sorted_vertices[i] = id;
->>>>>>> 327fbf03
 	}
 
 	scheduler->schedule(sorted_vertices);
@@ -171,19 +153,11 @@
 	pthread_spin_unlock(&lock);
 }
 
-<<<<<<< HEAD
-worker_thread::worker_thread(graph_engine *graph, file_io_factory::shared_ptr factory,
-		int node_id, int worker_id, int num_threads): thread("worker_thread",
-			node_id), next_activated_vertices(graph->get_partitioner(
-					)->get_part_size(worker_id, graph->get_num_vertices()), node_id),
-			curr_activated_vertices(*graph)
-=======
 worker_thread::worker_thread(graph_engine *graph,
 		file_io_factory::shared_ptr factory,
 		vertex_program::ptr prog, int node_id, int worker_id,
 		int num_threads, vertex_scheduler *scheduler): thread("worker_thread",
 			node_id)
->>>>>>> 327fbf03
 {
 	next_activated_vertices = new bitmap(graph->get_partitioner(
 				)->get_part_size(worker_id, graph->get_num_vertices()), node_id);
@@ -321,13 +295,9 @@
 		compute_vertex *info = vertex_buf[i];
 		// We execute the pre-run to determine if the vertex has completed
 		// in the current iteration.
-<<<<<<< HEAD
-		info->run(*graph);
-=======
 		vertex_program &curr_vprog = get_vertex_program();
 		assert(curr_compute == NULL);
 		curr_vprog.run(*graph, *info);
->>>>>>> 327fbf03
 		if (curr_compute) {
 			// If the user code requests the vertices that are empty or whose
 			// requested part is empty. These empty requests can be handled
@@ -433,13 +403,8 @@
 	// We want to steal as much as possible, but we don't want
 	// to overloaded by the stolen vertices.
 	size_t num_steal = max(1,
-<<<<<<< HEAD
-			curr_activated_vertices.get_num_vertices() / graph->get_num_threads());
-	num = curr_activated_vertices.fetch(vertices,
-=======
 			curr_activated_vertices->get_num_vertices() / graph->get_num_threads());
 	num = curr_activated_vertices->fetch(vertices,
->>>>>>> 327fbf03
 			min(num, num_steal));
 	if (num > 0)
 		// If the thread steals vertices from another thread successfully,
