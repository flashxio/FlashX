--- conflicted
+++ resolved
@@ -130,11 +130,7 @@
 	int num_groups;
 public:
 	part_io_process_table(const std::vector<disk_io_thread *> &io_threads,
-<<<<<<< HEAD
-			file_mapper *mapper, const cache_config *config);
-=======
 			file_mapper *mapper, NUMA_cache *cache);
->>>>>>> fc7965b9
 
 	~part_io_process_table();
 
@@ -756,11 +752,7 @@
 
 part_io_process_table::part_io_process_table(
 		const std::vector<disk_io_thread *> &io_threads,
-<<<<<<< HEAD
-		file_mapper *mapper, const cache_config *config)
-=======
 		file_mapper *mapper, NUMA_cache *cache)
->>>>>>> fc7965b9
 {
 	cache_conf = cache->get_cache_config();
 	std::vector<int> node_ids;
@@ -896,15 +888,9 @@
 	}
 };
 
-<<<<<<< HEAD
-part_io_process_table *part_global_cached_io::open_file(
-		const std::vector<disk_io_thread *> &io_threads,
-		file_mapper *mapper, const cache_config *config)
-=======
 part_io_process_table *part_global_cached_io::init_subsystem(
 		const std::vector<disk_io_thread *> &io_threads,
 		file_mapper *mapper, NUMA_cache *cache)
->>>>>>> fc7965b9
 {
 	part_io_process_table *table = new part_io_process_table(io_threads,
 			mapper, cache);
