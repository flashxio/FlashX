--- conflicted
+++ resolved
@@ -501,11 +501,7 @@
 		tot_fast_process += num_fast_process;
 		printf("global_cached_io: %ld reqs, %ld bytes, %ld reqs to the underlying io\n",
 				num_processed_areqs.get(), num_bytes, num_from_underlying.get());
-<<<<<<< HEAD
-		printf("global_cached_io: There are %d evicted dirty pages\n", num_evicted_dirty_pages);
-=======
 		printf("global_cached_io: There are %ld evicted dirty pages\n", num_evicted_dirty_pages);
->>>>>>> 75454713
 		if (seen_threads.fetch_add(1) == nthreads - 1) {
 			printf("global_cached_io: in total, there are %ld accessed bytes, %ld pages\n",
 					tot_bytes.load(), tot_accesses.load());
