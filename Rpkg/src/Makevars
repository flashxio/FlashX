# The absolute path of the directory where Rcpp header files are stored.
ifndef RCPP_INCLUDE
	RCPP_INCLUDE = .
endif
# The absolute path of the directory where FlashGraph source code is.
ifndef FG_DIR
	FG_DIR = .
endif
# The absolute path of the directory where FlashGraph is built.
ifndef FG_LIB
	FG_LIB = $(FG_DIR)/build
endif
#BOOST_LOG=1
OMP_FLAG = -fopenmp
PKG_LIBS = -L$(FG_LIB)/matrix -lFMatrix
PKG_LIBS += -L$(FG_LIB)/flash-graph/libgraph-algs -lgraph-algs -L$(FG_LIB)/flash-graph -lgraph
PKG_LIBS += -L$(FG_LIB)/libsafs -lsafs
# TODO how do we make aio and numa optional?
PKG_LIBS += $(OMP_FLAG) -lpthread -rdynamic -laio -lnuma -lrt -lz -lhwloc
PKG_LIBS += -L$(FG_LIB)/flash-graph/matrix -lmatrix
ifdef ENABLE_TRILINOS
	PKG_LIBS += -L$(FG_LIB)/matrix/eigensolver -leigen
	PKG_LIBS += -lteuchoscomm -lteuchosnumerics -lteuchosparameterlist -lteuchoscore -lanasazi
endif
ifdef BOOST_LOG
	PKG_LIBS += -lboost_log
endif
<<<<<<< HEAD
ifdef ENABLE_NUMA
	PKG_LIBS += -lnuma
endif
PKG_CXXFLAGS = -O3 -I. -Wall -fPIC -std=c++0x -DBOOST_LOG_DYN_LINK
=======
PKG_CXXFLAGS = -g -O3 -I. -Wall -fPIC -std=c++0x -DBOOST_LOG_DYN_LINK
>>>>>>> 1bcd1bfe
PKG_CXXFLAGS += -I$(FG_DIR)/libsafs -I$(FG_DIR)/flash-graph -I$(FG_DIR)/matrix
PKG_CXXFLAGS += -I. -I$(RCPP_INCLUDE) $(OMP_FLAG)
ifdef ENABLE_TRILINOS
	PKG_CXXFLAGS += -DENABLE_TRILINOS
endif
ifdef FG_EIGEN
PKG_CXXFLAGS += -DUSE_EIGEN
endif
ifdef ENABLE_PROFILER
PKG_LIBS += -lprofiler
PKG_CXXFLAGS += -DUSE_PROFILER
endif
PKG_CPPFLAGS = $(CXXFLAGS)<|MERGE_RESOLUTION|>--- conflicted
+++ resolved
@@ -25,14 +25,7 @@
 ifdef BOOST_LOG
 	PKG_LIBS += -lboost_log
 endif
-<<<<<<< HEAD
-ifdef ENABLE_NUMA
-	PKG_LIBS += -lnuma
-endif
-PKG_CXXFLAGS = -O3 -I. -Wall -fPIC -std=c++0x -DBOOST_LOG_DYN_LINK
-=======
 PKG_CXXFLAGS = -g -O3 -I. -Wall -fPIC -std=c++0x -DBOOST_LOG_DYN_LINK
->>>>>>> 1bcd1bfe
 PKG_CXXFLAGS += -I$(FG_DIR)/libsafs -I$(FG_DIR)/flash-graph -I$(FG_DIR)/matrix
 PKG_CXXFLAGS += -I. -I$(RCPP_INCLUDE) $(OMP_FLAG)
 ifdef ENABLE_TRILINOS
