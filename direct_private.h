#ifndef __DIRECT_PRIVATE_H__
#define __DIRECT_PRIVATE_H__

#include "read_private.h"

class direct_private: public read_private
{
public:
	direct_private(const char *names[], int num, long size, int idx,
			int entry_size): read_private(names, num, size, idx,
<<<<<<< HEAD
			entry_size, O_DIRECT | O_RDONLY) {
		pages = (char *) valloc(PAGE_SIZE * 4096);
		buf_idx = 0;
=======
			entry_size, O_DIRECT | O_RDWR) {
>>>>>>> 221863f5
	}

	ssize_t access(char *buf, off_t offset, ssize_t size, int access_method);
};

#endif<|MERGE_RESOLUTION|>--- conflicted
+++ resolved
@@ -8,13 +8,7 @@
 public:
 	direct_private(const char *names[], int num, long size, int idx,
 			int entry_size): read_private(names, num, size, idx,
-<<<<<<< HEAD
 			entry_size, O_DIRECT | O_RDONLY) {
-		pages = (char *) valloc(PAGE_SIZE * 4096);
-		buf_idx = 0;
-=======
-			entry_size, O_DIRECT | O_RDWR) {
->>>>>>> 221863f5
 	}
 
 	ssize_t access(char *buf, off_t offset, ssize_t size, int access_method);
