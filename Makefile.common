# Copyright 2014 Open Connectome Project (http;//openconnecto.me)
# Written by Da Zheng (zhengda1936@gmail.com)
#
# This file is part of SAFSlib.
#
# Licensed under the Apache License, Version 2.0 (the "License");
# you may not use this file except in compliance with the License.
# You may obtain a copy of the License at
#
#     http://www.apache.org/licenses/LICENSE-2.0
#
# Unless required by applicable law or agreed to in writing, software
# distributed under the License is distributed on an "AS IS" BASIS,
# WITHOUT WARRANTIES OR CONDITIONS OF ANY KIND, either express or implied.
# See the License for the specific language governing permissions and
# limitations under the License.

CC = gcc
CXX = g++
#MEMCHECK=1
#PROF=1
#MEMTRACE=1
#BOOST_LOG=1
#RELEASE=1
<<<<<<< HEAD
#CFLAGS = -g -O3 -DSTATISTICS -DPROFILER
CFLAGS = -g -fno-inline-functions -DSTATISTICS -DPROFILER
=======
#USE_NUMA=1
#USE_LIBAIO=1
USE_OPENBLAS=1
HWLOC=1
CFLAGS = -g -O3 -DSTATISTICS -DPROFILER
>>>>>>> ba4a6cf1
ifdef MEMCHECK
TRACE_FLAGS = -fsanitize=address
TRACE_FLAGS += -fno-omit-frame-pointer # for better stack traces in error messages
TRACE_FLAGS += -fno-optimize-sibling-calls # disable tail call elimination
endif
ifeq ($(HWLOC), 1)
CFLAGS += -DUSE_HWLOC
CXXFLAGS += -DUSE_HWLOC
LDFLAGS += -lhwloc
endif
ifeq ($(USE_LIBAIO), 1)
	LDFLAGS += -laio
	CFLAGS += -DUSE_LIBAIO
	CXXFLAGS += -DUSE_LIBAIO
endif
ifeq ($(USE_NUMA), 1)
	LDFLAGS += -lnuma
	CFLAGS += -DUSE_NUMA
	CXXFLAGS += -DUSE_NUMA
endif
ifeq ($(USE_OPENBLAS), 1)
	LDFLAGS += -lopenblas
	CFLAGS += -DUSE_OPENBLAS
	CXXFLAGS += -DUSE_OPENBLAS
else
	LDFLAGS += -lcblas
endif

CLANG_FLAGS = -Wno-attributes
LDFLAGS += -lpthread $(TRACE_FLAGS) -rdynamic -lrt -fopenmp
CXXFLAGS += -mavx -g -O3 -I. -Wall -fPIC -std=c++0x $(TRACE_FLAGS) $(CLANG_FLAGS) -DSTATISTICS -DBOOST_LOG_DYN_LINK -fopenmp
ifdef PROF
	LDFLAGS +=-lprofiler
	CXXFLAGS += -DPROFILER
endif
ifdef BOOST_LOG
	LDFLAGS += -lboost_log
	CXXFLAGS += USE_BOOST_LOG
endif
ifdef MEMTRACE
	CXXFLAGS += -DENABLE_MEM_TRACE
endif
ifdef RELEASE
	CXXFLAGS += -DNDEBUG
endif
CPPFLAGS := -MD

ifdef MEMCHECK
CXXFLAGS += -DMEMCHECK
CC = clang
CXX = clang++
endif

SOURCE := $(wildcard *.c) $(wildcard *.cpp)
OBJS := $(patsubst %.c,%.o,$(patsubst %.cpp,%.o,$(SOURCE)))
DEPS := $(patsubst %.o,%.d,$(OBJS))
MISSING_DEPS := $(filter-out $(wildcard $(DEPS)),$(DEPS))
MISSING_DEPS_SOURCES := $(wildcard $(patsubst %.d,%.c,$(MISSING_DEPS)) $(patsubst %.d,%.cc,$(MISSING_DEPS)))<|MERGE_RESOLUTION|>--- conflicted
+++ resolved
@@ -22,16 +22,11 @@
 #MEMTRACE=1
 #BOOST_LOG=1
 #RELEASE=1
-<<<<<<< HEAD
-#CFLAGS = -g -O3 -DSTATISTICS -DPROFILER
-CFLAGS = -g -fno-inline-functions -DSTATISTICS -DPROFILER
-=======
 #USE_NUMA=1
 #USE_LIBAIO=1
 USE_OPENBLAS=1
 HWLOC=1
 CFLAGS = -g -O3 -DSTATISTICS -DPROFILER
->>>>>>> ba4a6cf1
 ifdef MEMCHECK
 TRACE_FLAGS = -fsanitize=address
 TRACE_FLAGS += -fno-omit-frame-pointer # for better stack traces in error messages
