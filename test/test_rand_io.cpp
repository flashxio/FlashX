--- conflicted
+++ resolved
@@ -325,22 +325,6 @@
 	int nthread_per_node = config.get_nthreads() / node_id_array.size();
 	int nthread_per_file = config.get_nthreads() / data_files.size();
 	std::vector<workload_gen *> workload_gens;
-<<<<<<< HEAD
-	for (unsigned i = 0; i < node_id_array.size(); i++) {
-		int node_id = node_id_array[i];
-		for (int j = 0; j < nthread_per_node; j++) {
-			int idx = i * nthread_per_node + j;
-			/*
-			 * we still assign each thread a range regardless of the number
-			 * of threads. read_private will choose the right file descriptor
-			 * according to the offset.
-			 */
-			start = end;
-			end = start + ((long) config.get_num_reqs() / config.get_nthreads()
-					+ (shift < remainings)) * PAGE_SIZE / config.get_entry_size();
-			if (remainings != shift)
-				shift++;
-=======
 	for (int i = 0; i < config.get_nthreads(); i++) {
 		int node_idx = i / nthread_per_node;
 		int file_idx = i / nthread_per_file;
@@ -356,7 +340,6 @@
 				+ (shift < remainings)) * PAGE_SIZE / config.get_entry_size();
 		if (remainings != shift)
 			shift++;
->>>>>>> fc7965b9
 #ifdef DEBUG
 		printf("thread %d starts %ld ends %ld\n", i, start, end);
 #endif
@@ -389,33 +372,10 @@
 					gen = new file_workload(workloads, num_reqs, i, config.get_nthreads(),
 							(int) (config.get_read_ratio() * 100));
 					break;
-<<<<<<< HEAD
-				case -1:
-					{
-						static long length = 0;
-						static workload_t *workloads = NULL;
-						if (workloads == NULL)
-							workloads = load_file_workload(config.get_workload_file(), length);
-						long num_reqs = length;
-						if (config.get_num_reqs() >= 0)
-							num_reqs = min(config.get_num_reqs(), num_reqs);
-						gen = new file_workload(workloads, num_reqs, idx, config.get_nthreads(),
-								(int) (config.get_read_ratio() * 100));
-						break;
-					}
-				default:
-					fprintf(stderr, "unsupported workload\n");
-					exit(1);
-			}
-			workload_gens.push_back(gen);
-
-			threads[idx] = new thread_private(node_id, idx, config.get_entry_size(), factory, gen);
-=======
 				}
 			default:
 				fprintf(stderr, "unsupported workload\n");
 				exit(1);
->>>>>>> fc7965b9
 		}
 		workload_gens.push_back(gen);
 
