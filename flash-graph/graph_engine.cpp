--- conflicted
+++ resolved
@@ -927,11 +927,7 @@
 		graph_conf.print();
 		try {
 			init_io_system(configs);
-<<<<<<< HEAD
-		} catch (std::exception &e) {
-=======
 		} catch (safs::init_error &e) {
->>>>>>> 1c408ff8
 			// If SAFS fails to initialize, we should remove the count
 			// increase at the beginning of the function.
 			init_count--;
