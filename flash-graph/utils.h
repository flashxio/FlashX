#ifndef __UTILS_H__
#define __UTILS_H__

/*
 * Copyright 2014 Open Connectome Project (http://openconnecto.me)
 * Written by Da Zheng (zhengda1936@gmail.com)
 *
 * This file is part of FlashGraph.
 *
 * Licensed under the Apache License, Version 2.0 (the "License");
 * you may not use this file except in compliance with the License.
 * You may obtain a copy of the License at
 *
 *     http://www.apache.org/licenses/LICENSE-2.0
 *
 * Unless required by applicable law or agreed to in writing, software
 * distributed under the License is distributed on an "AS IS" BASIS,
 * WITHOUT WARRANTIES OR CONDITIONS OF ANY KIND, either express or implied.
 * See the License for the specific language governing permissions and
 * limitations under the License.
 */

#include <stdlib.h>

#include <vector>
#include <memory>

#include "graph_file_header.h"
#include "FG_basic_types.h"

namespace fg
{

class in_mem_graph;
class vertex_index;
class vertex_index;
class in_mem_vertex;
class ext_mem_undirected_vertex;
class vertex_index_construct;

namespace utils
{

/**
 * The type of edge data.
 */
enum {
	DEFAULT_TYPE,
	EDGE_COUNT,
	EDGE_TIMESTAMP,
};

class serial_subgraph;

<<<<<<< HEAD
/**
=======
class large_writer
{
public:
	typedef std::shared_ptr<large_writer> ptr;

	virtual ~large_writer() {
	}
	virtual int delete_file() = 0;
	virtual int rename2(const std::string &new_name) = 0;
	virtual off_t seek(off_t off, int whence) = 0;
	virtual ssize_t flush() = 0;
	virtual ssize_t write(const char *buf, size_t bytes) = 0;
	virtual size_t get_write_bytes() const = 0;
};

class large_reader
{
public:
	typedef std::shared_ptr<large_reader> ptr;

	virtual ~large_reader() {
	}
	virtual bool is_safs() = 0;
	virtual ssize_t read(char *buf, size_t bytes) = 0;
	virtual off_t seek(off_t off, int whence) = 0;
};

class large_io_creator
{
public:
	typedef std::shared_ptr<large_io_creator> ptr;
	static ptr create(bool safs, const std::string &curr_dir);

	~large_io_creator() {
	}
	virtual large_writer::ptr create_writer(const std::string &file) = 0;
	virtual large_reader::ptr create_reader(const std::string &file) = 0;
};

/*
>>>>>>> b1bd08e5
 * This class serializes a graph and stores it in contiguous memory.
 */
class serial_graph
{
	size_t num_edges;
	size_t num_vertices;
	size_t num_non_empty;
	std::shared_ptr<vertex_index_construct> index;
	size_t edge_data_size;
public:
	typedef std::shared_ptr<serial_graph> ptr;

	serial_graph(std::shared_ptr<vertex_index_construct> index,
			size_t edge_data_size) {
		num_edges = 0;
		num_vertices = 0;
		num_non_empty = 0;
		this->index = index;
		this->edge_data_size = edge_data_size;
	}

	virtual ~serial_graph();

	virtual void add_vertex(const in_mem_vertex &v);

	// This needs to be redefined for undirected graphs.
	virtual size_t get_num_edges() const {
		return num_edges;
	}

	size_t get_num_vertices() const {
		return num_vertices;
	}

	bool has_edge_data() const {
		return edge_data_size > 0;
	}

	size_t get_edge_data_size() const {
		return edge_data_size;
	}

	size_t get_num_non_empty_vertices() const {
		return num_non_empty;
	}

	vertex_index_construct &get_index() {
		return *index;
	}

	std::shared_ptr<vertex_index> dump_index(bool compressed) const;

	virtual void finalize_graph_file() {
	}

	virtual graph_type get_graph_type() const = 0;
	virtual void add_vertices(const serial_subgraph &subg) = 0;

	virtual std::shared_ptr<in_mem_graph> dump_graph(
			const std::string &graph_name) = 0;
};

/*
 * The interface defines a graph represented by edges.
 */
class edge_graph
{
	size_t edge_data_size;
public:
	typedef std::shared_ptr<edge_graph> ptr;

	edge_graph(size_t edge_data_size) {
		this->edge_data_size = edge_data_size;
	}

	virtual ~edge_graph() {
	}

	virtual void sort_edges() = 0;
	virtual void check_vertices(
			const std::vector<ext_mem_undirected_vertex *> &vertices,
			bool in_part, std::vector<off_t> &edge_offs) const = 0;
	virtual size_t get_num_edges() const = 0;

	bool has_edge_data() const {
		return edge_data_size > 0;
	}

	size_t get_edge_data_size() const {
		return edge_data_size;
	}
};

/*
 * This interface serializes a graph into a single piece of memory.
 */
class mem_serial_graph: public serial_graph
{
protected:
	mem_serial_graph(std::shared_ptr<vertex_index_construct> index,
			size_t edge_data_size): serial_graph(index, edge_data_size) {
	}
public:
	typedef std::shared_ptr<mem_serial_graph> ptr;
	static ptr create(bool directed, size_t edge_data_size);
	virtual void add_empty_vertex(vertex_id_t id) = 0;
};

}

}

#endif<|MERGE_RESOLUTION|>--- conflicted
+++ resolved
@@ -52,50 +52,7 @@
 
 class serial_subgraph;
 
-<<<<<<< HEAD
 /**
-=======
-class large_writer
-{
-public:
-	typedef std::shared_ptr<large_writer> ptr;
-
-	virtual ~large_writer() {
-	}
-	virtual int delete_file() = 0;
-	virtual int rename2(const std::string &new_name) = 0;
-	virtual off_t seek(off_t off, int whence) = 0;
-	virtual ssize_t flush() = 0;
-	virtual ssize_t write(const char *buf, size_t bytes) = 0;
-	virtual size_t get_write_bytes() const = 0;
-};
-
-class large_reader
-{
-public:
-	typedef std::shared_ptr<large_reader> ptr;
-
-	virtual ~large_reader() {
-	}
-	virtual bool is_safs() = 0;
-	virtual ssize_t read(char *buf, size_t bytes) = 0;
-	virtual off_t seek(off_t off, int whence) = 0;
-};
-
-class large_io_creator
-{
-public:
-	typedef std::shared_ptr<large_io_creator> ptr;
-	static ptr create(bool safs, const std::string &curr_dir);
-
-	~large_io_creator() {
-	}
-	virtual large_writer::ptr create_writer(const std::string &file) = 0;
-	virtual large_reader::ptr create_reader(const std::string &file) = 0;
-};
-
-/*
->>>>>>> b1bd08e5
  * This class serializes a graph and stores it in contiguous memory.
  */
 class serial_graph
