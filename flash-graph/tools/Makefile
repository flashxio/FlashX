--- conflicted
+++ resolved
@@ -17,14 +17,8 @@
 
 include ../../Makefile.common
 
-<<<<<<< HEAD
-LDFLAGS := -L.. -lgraph -L../../libsafs -lsafs -L../../libcommon -lcommon -lrt $(LDFLAGS) -lz
-CXXFLAGS += -I../../include -I../../libcommon -I.. -I.
-=======
-OMP_FLAG = -fopenmp
-LDFLAGS := -L.. -lgraph -L../../libsafs -lsafs -lrt $(OMP_FLAG) $(LDFLAGS) -lz
-CXXFLAGS += -I../../libsafs -I.. -I. $(OMP_FLAG)
->>>>>>> 75cbe39d
+LDFLAGS := -L.. -lgraph -L../../libsafs -lsafs -lrt $(LDFLAGS) -lz
+CXXFLAGS += -I../../libsafs -I.. -I.
 
 all: rmat-gen graph-stat print_graph
 
