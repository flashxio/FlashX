require(igraph)
library("FlashGraphR")
library("irlba")

ig.local.scan <- function(g, order)
{
	interval = 50
	ret <- rep(0, vcount(g))
	start <- 1
	while (start <= vcount(g)) {
		end <- min(start + interval - 1, vcount(g))
		ret[start:end] <- sapply(graph.neighborhood(g, order, nodes=start:end,
													mode="all"), ecount)
		start <- start + interval
	}
	ret
}

verify.cc <- function(fg.res, ig.res)
{
	# get unique components IDs
	uniq.fg.res <- unique(fg.res)
	uniq.ig.res <- unique(ig.res)

	# get the number of isolates from the FlashGraph results.
	fg.no.iso <- sum(fg.res == -1)

	# get the number of unique component IDs
	ig.uniq.no <- length(uniq.ig.res)
	fg.uniq.no <- 0
	if (fg.no.iso == 0) {
		fg.uniq.no <- length(uniq.fg.res)
	} else {
		fg.uniq.no <- length(uniq.fg.res) - 1 + fg.no.iso
	}
	stopifnot(fg.uniq.no == ig.uniq.no)

	# counts the size of each components from FlashGraph
	fg.res.counts <- table(fg.res)
	if (fg.no.iso == 0) {
		fg.uniq.no <- length(fg.res.counts)
		fg.sorted <- sort(fg.res.counts[1:fg.uniq.no])
	}
	else {
		# exclude the isolates from FlashGraph
		fg.uniq.no <- length(fg.res.counts) - 1
		# get the size of each components from FlashGraph, excluding isolates
		fg.sorted <- sort(fg.res.counts[(1:fg.uniq.no) + 1])
	}
	# get the size of each components from iGraph, excluding isolates
	ig.sorted <- sort(table(ig.res))[(ig.uniq.no - fg.uniq.no + 1):ig.uniq.no]
	cmp.res <- fg.sorted == ig.sorted
	stopifnot(sum(cmp.res) == length(cmp.res))
}

check.vectors <- function(name, fg.res, ig.res)
{
	cmp.res <- fg.res == ig.res
	if (sum(cmp.res) != length(cmp.res)) {
		cat(name, "doesn't pass the test\n")
		stopifnot(FALSE)
	}
}

check.matrices <- function(name, fg.res, ig.res)
{
	check.vectors(name, fg.res, ig.res)
}

test.directed <- function(fg, ig)
{
	# test degree
	# this can be used to test the correctness of the generated graph.
	print("test directed degree")
	fg.res <- fg.degree(fg)
	ig.res <- degree(ig)
	check.vectors("degree_test", fg.res, ig.res)
	fg.res <- fg.degree(fg, mode="out")
	ig.res <- degree(ig, mode="out")
	check.vectors("degree_test", fg.res, ig.res)
	fg.res <- fg.degree(fg, mode="in")
	ig.res <- degree(ig, mode="in")
	check.vectors("degree_test", fg.res, ig.res)

	# test coreness
	print("test coreness")
	fg.res <- fg.kcore(fg, 1, 0)
	ig.res <- graph.coreness(ig, mode="all")
	check.vectors("coreness_test", fg.res, ig.res)

	# test WCC
	print("test WCC")
	fg.res <- fg.clusters(fg, mode="weak")
	ig.res <- clusters(ig, mode="weak")$membership
	verify.cc(fg.res, ig.res)

	# test SCC
	print("test SCC")
	fg.res <- fg.clusters(fg, mode="strong")
	ig.res <- clusters(ig, mode="strong")$membership
	verify.cc(fg.res, ig.res)

	# test PageRank
	print("test PageRank")
	fg.res <- fg.page.rank(fg)
	ig.res <- page.rank.old(ig, eps=0.01, old=TRUE)
	num <- sum((abs(fg.res - ig.res) / abs(fg.res)) < 0.02)
	cat("# vertices whose PR diff <= 2% is", num, ", # vertices:", vcount(ig), "\n")

	# test locality scan
	print("test locality statistics")
	fg.res <- fg.local.scan(fg, 2)
	ig.res <- ig.local.scan(ig, 2)
	check.vectors("local-scan2_test", fg.res, ig.res)
	fg.res <- fg.local.scan(fg)
	ig.res <- ig.local.scan(ig, 1)
	check.vectors("local-scan_test", fg.res, ig.res)

	# test topK scan
	print("test topK locality statistics")
	fg.res <- fg.topK.scan(fg, K=10)
	ig.res <- sort(ig.res, decreasing=TRUE)[1:10]
	check.vectors("topK-scan_test", fg.res$scan, ig.res)

	# test matrix multiplication.
	print("A * x");
	x <- runif(vcount(ig), 0, 1)
	ig.matrix <- get.adjacency(ig)
	fg.res <- fg.multiply(fg, x)
	ig.res <- ig.matrix %*% x
	check.vectors("A * x", fg.res, ig.res)

	print("t(A) * x");
	fg.res <- fg.multiply(fg, x, TRUE)
	ig.res <- t(as.matrix(ig.matrix)) %*% x
	check.vectors("t(A) * x", fg.res, ig.res)

	print("A * m");
	x <- matrix(runif(vcount(ig) * 5, 0, 1), nrow=vcount(ig), ncol=5)
	fg.res <- fg.multiply.matrix(fg, x)
	ig.res <- ig.matrix %*% x
	check.matrices("A * m", fg.res, ig.res)

	print("t(A) * m")
	fg.res <- fg.multiply.matrix(fg, x, TRUE)
	ig.res <- t(as.matrix(ig.matrix)) %*% x
	check.matrices("t(A) * m", fg.res, ig.res)
}

test.undirected <- function(fg, ig)
{
	# test degree
	print("test undirected degree")
	fg.res <- fg.degree(fg)
	ig.res <- degree(ig)
	check.vectors("degree_test", fg.res, ig.res)

	# test triangles
	print("test triangle counting on an undirected graph")
	fg.res <- fg.triangles(fg)
	ig.res <- adjacent.triangles(ig)
	check.vectors("undirected-triangle_test", fg.res, ig.res)

	# test locality scan
	print("test locality statistics")
	fg.res <- fg.local.scan(fg)
	ig.res <- sapply(graph.neighborhood(ig, 1, mode="all"), ecount)
	check.vectors("local-scan_test", fg.res, ig.res)

	# test transitivity
	print("test local transitivity")
	fg.res <- fg.transitivity(fg, type="local")
	ig.res <- transitivity(ig, type="local")
	fg.res[is.nan(fg.res)] <- 0
	ig.res[is.nan(ig.res)] <- 0
	check.vectors("local transitivity", fg.res, ig.res)

	print("test global transitivity")
	fg.res <- fg.transitivity(fg, type="global")
	ig.res <- transitivity(ig, type="global")
	stopifnot(fg.res == ig.res)

	# test matrix multiplication.
	print("A * x");
	x <- runif(vcount(ig), 0, 1)
	ig.matrix <- get.adjacency(ig)
	fg.res <- fg.multiply(fg, x)
	ig.res <- ig.matrix %*% x
	check.vectors("A * x", fg.res, ig.res)

	print("t(A) * x");
	fg.res <- fg.multiply(fg, x, TRUE)
	check.vectors("t(A) * x", fg.res, ig.res)

	print("A * m");
	x <- matrix(runif(vcount(ig) * 5, 0, 1), nrow=vcount(ig), ncol=5)
	fg.res <- fg.multiply.matrix(fg, x)
	ig.res <- ig.matrix %*% x
	check.matrices("A * m", fg.res, ig.res)

	print("t(A) * m")
	fg.res <- fg.multiply.matrix(fg, x, TRUE)
	check.matrices("t(A) * m", fg.res, ig.res)
}

test.eigen.directed <- function(fg, ig)
{
	check.svd <- function(m, fg.res)
	{
		mt <- t(as.matrix(m))
		R <- m %*% (mt %*% fg.res$left) - fg.res$left %*% diag(fg.res$values * fg.res$values)
		cat("left-singular vectors:", max(abs(R)), "\n")
		R <- mt %*% (m %*% fg.res$right) - fg.res$right %*% diag(fg.res$values * fg.res$values)
		cat("right-singular vectors:", max(abs(R)), "\n")
		ig.res <- irlba(m, nu=5, nv=5, tol = 1e-12)
		cat("diff on singular values:", sum(abs(fg.res$values) - abs(ig.res$d)), "\n")
	}

	# Get the largest connected component.
	fg.cc <- fg.clusters(fg, mode="weak")
	res <- as.data.frame(table(fg.cc))
	lcc.id <- as.integer(levels(res$fg.cc)[which.max(res$Freq)])
	fg <- fg.fetch.subgraph(fg, which(fg.cc == lcc.id) - 1)
	stopifnot(sum(fg.degree(fg) == 0) == 0)
	ig.matrix <- get.adjacency(ig)[fg.cc == lcc.id, fg.cc == lcc.id]

	# test SVD
	print("test SVD")
	fg.res <- fg.SVD(fg, which="LM", nev=5, ncv=10)
	check.svd(ig.matrix, fg.res)

	# run ASE on the largest connected component

	print("test ASE (adjacency matrix)")
	fg.res <- fg.ASE.igraph(fg, 5, which="A", which.eigen="LM", tol=1.0e-12)
	ig.matrix.tmp <- ig.matrix
	check.svd(ig.matrix, fg.res)

	print("test ASE (AcD)")
	fg.res <- fg.ASE.igraph(fg, 5, which="AcD", which.eigen="LM", c=1/fg.vcount(fg), tol=1.0e-12)
	ig.matrix.tmp <- ig.matrix + diag(fg.degree(fg)) / fg.vcount(fg)
	check.svd(ig.matrix.tmp, fg.res)

	print("test ASE (Laplacian)")
	fg.res <- fg.ASE.igraph(fg, 5, which="L", which.eigen="LM", tol=1.0e-12)
	ig.matrix.tmp <- diag(fg.degree(fg)) - ig.matrix
	check.svd(ig.matrix.tmp, fg.res)

	print("test ASE (normalized Laplacian)")
	fg.res <- fg.ASE.igraph(fg, 5, which="nL", which.eigen="LM", tol=1.0e-12)
	d.matrix <- diag(1 / sqrt(fg.degree(fg)))
	ig.matrix.tmp <- d.matrix %*% (diag(fg.degree(fg)) - ig.matrix) %*% d.matrix
	check.svd(ig.matrix.tmp, fg.res)

	print("test ASE (regularized Laplacian)")
	fg.res <- fg.ASE.igraph(fg, 5, which="nL_tau", which.eigen="LM", tol=1.0e-12, tau=1)
	d.matrix <- diag(1 / sqrt(fg.degree(fg) + 1))
	ig.matrix.tmp <- d.matrix %*% (diag(fg.degree(fg)) - ig.matrix) %*% d.matrix
	check.svd(ig.matrix.tmp, fg.res)
}

test.eigen.undirected <- function(fg, ig)
{
	check.eigen <- function(m, fg.res)
	{
		R <- m %*% fg.res$vectors - fg.res$vectors %*% diag(fg.res$values)
		cat("eigenvectors:", max(abs(R)), "\n")

		multiply <- function(x, extra) {
			(m %*% x)[,1]
		}
		ig.res <- arpack(multiply, sym=TRUE, options=list(n=vcount(ig), nev=5, ncv=10, which="LM"))
		cat("diff on eigen values:", sum(abs(fg.res$values) - abs(ig.res$values)), "\n")
	}
	ig.matrix <- get.adjacency(ig)

	# test eigen
	print("test eigen")
	fg.res <- fg.eigen(fg, which="LM", nev=5, ncv=10)
	check.eigen(ig.matrix, fg.res)

	#test ASE
	print("test ASE (adjacency matrix)")
	fg.res <- fg.ASE.igraph(fg, 5, which="A", which.eigen="LM", tol=1.0e-12)
	check.eigen(ig.matrix, fg.res)

	print("test ASE (AcD)")
	fg.res <- fg.ASE.igraph(fg, 5, which="AcD", which.eigen="LM", c=1/fg.vcount(fg), tol=1.0e-12)
	ig.matrix.tmp <- ig.matrix + diag(fg.degree(fg)) / fg.vcount(fg)
	check.eigen(ig.matrix.tmp, fg.res)

	print("test ASE (Laplacian)")
	fg.res <- fg.ASE.igraph(fg, 5, which="L", which.eigen="LM", tol=1.0e-12)
	ig.matrix.tmp <- diag(fg.degree(fg)) - ig.matrix
	check.eigen(ig.matrix.tmp, fg.res)

	print("test ASE (normalized Laplacian)")
	fg.res <- fg.ASE.igraph(fg, 5, which="nL", which.eigen="LM", tol=1.0e-12)
	d.matrix <- diag(1 / sqrt(fg.degree(fg)))
	ig.matrix.tmp <- d.matrix %*% (diag(fg.degree(fg)) - ig.matrix) %*% d.matrix
	check.eigen(ig.matrix.tmp, fg.res)

	print("test ASE (regularized Laplacian)")
	fg.res <- fg.ASE.igraph(fg, 5, which="nL_tau", which.eigen="LM", tol=1.0e-12, tau=1)
	d.matrix <- diag(1 / sqrt(fg.degree(fg) + 1))
	ig.matrix.tmp <- d.matrix %*% (diag(fg.degree(fg)) - ig.matrix) %*% d.matrix
	check.eigen(ig.matrix.tmp, fg.res)
}

<<<<<<< HEAD

# Kmeans
source("verify.kmeans.R")
test.kmeans(2, 500, 20)
test.with.iris()
=======
test.weighted <- function(fg, ig)
{
	fg.out <- fg.multiply(fg, rep.int(1, fg.vcount(fg)))
	adj <- get.adjacency(ig, attr='V3', type="both")
	ig.out <- adj %*% rep.int(1, vcount(ig))
	stopifnot(sum(fg.out) == sum(ig.out))
}
>>>>>>> ded7f4a3

# Test on a directed graph.
ig <- read.graph("wiki-Vote1.txt")

fg <- fg.load.graph("wiki-Vote.adj-v4", index="wiki-Vote.index-v4", graph.name="wiki")
test.eigen.directed(fg, ig)

print("run in the standalone mode")
print("load a graph in adjacency list")
fg <- fg.load.graph("wiki-Vote.adj-v4", index="wiki-Vote.index-v4", graph.name="wiki")
test.directed(fg, ig)

cat("\n\n\n")
print("load a graph in edge lists")
fg <- fg.load.graph("wiki-Vote1.txt", graph.name="wiki")
test.directed(fg, ig)
fg.list.graphs()

cat("\n\n\n")
print("load a graph from igraph")
fg <- fg.load.igraph(ig, graph.name="wiki")
test.directed(fg, ig)
fg.list.graphs()

#cat("\n\n\n")
print("run in the SAFS mode")
fg.set.conf("run_test.txt")
fg <- fg.get.graph("wiki-Vote")
test.directed(fg, ig)
fg.list.graphs()

# Now test on an undirected graph
ig <- read.graph("facebook_combined1.txt", directed=FALSE)

fg <- fg.load.graph("facebook.adj-v4", index="facebook.index-v4", graph.name="facebook")
test.eigen.undirected(fg, ig)

print("load a graph in adjacency list")
fg <- fg.load.graph("facebook.adj-v4", index="facebook.index-v4", graph.name="facebook")
test.undirected(fg, ig)

cat("\n\n\n")
print("load a graph in edge lists")
fg <- fg.load.graph("facebook_combined1.txt", directed=FALSE, graph.name="facebook")
test.undirected(fg, ig)
fg.list.graphs()

cat("\n\n\n")
print("load a graph from igraph")
fg <- fg.load.igraph(ig, graph.name="facebook")
test.undirected(fg, ig)
fg.list.graphs()

cat("\n\n\n")
fg <- fg.get.graph("facebook")
test.undirected(fg, ig)
fg.list.graphs()

# Now test on a weighted undirected graph
print("load a weighted graph")
fg <- fg.load.graph("fb-weighted.adj-v4", index="fb-weighted.index-v4", graph.name="fb-weighted")
edges <- read.table("fb-weighted.txt")
ig <- graph.data.frame(edges, directed=FALSE)
test.weighted(fg, ig)<|MERGE_RESOLUTION|>--- conflicted
+++ resolved
@@ -307,13 +307,11 @@
 	check.eigen(ig.matrix.tmp, fg.res)
 }
 
-<<<<<<< HEAD
-
 # Kmeans
 source("verify.kmeans.R")
 test.kmeans(2, 500, 20)
 test.with.iris()
-=======
+
 test.weighted <- function(fg, ig)
 {
 	fg.out <- fg.multiply(fg, rep.int(1, fg.vcount(fg)))
@@ -321,7 +319,6 @@
 	ig.out <- adj %*% rep.int(1, vcount(ig))
 	stopifnot(sum(fg.out) == sum(ig.out))
 }
->>>>>>> ded7f4a3
 
 # Test on a directed graph.
 ig <- read.graph("wiki-Vote1.txt")
