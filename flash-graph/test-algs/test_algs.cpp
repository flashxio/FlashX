--- conflicted
+++ resolved
@@ -800,12 +800,10 @@
 	else if (alg == "bfs") {
 		run_bfs(graph, argc, argv);
 	}
-<<<<<<< HEAD
+	else if (alg == "spmv") {
+		run_spmv(graph, argc, argv);
+	}
 	else {
 		fprintf(stderr, "\n[ERROR]: Unknown algorithm '%s'!\n", alg.c_str());
-=======
-	else if (alg == "spmv") {
-		run_spmv(graph, argc, argv);
->>>>>>> 8e7ca254
 	}
 }