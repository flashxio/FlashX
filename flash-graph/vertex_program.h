--- conflicted
+++ resolved
@@ -33,10 +33,6 @@
 class worker_thread;
 
 /**
-<<<<<<< HEAD
- * TODO: Verify, add more ??
-=======
->>>>>>> a460d55b
  *  This class allows users to customize the default `vertex_program`.
  *  For instance extending this class can allow a user to easily create
  *  & manage per-thread data structures as opposed to per-vertex which is
@@ -73,17 +69,11 @@
 	typedef std::shared_ptr<vertex_program> ptr; /**Smart pointer by which `vertex_program`s should be accessed.*/
     
     /** \brief Destructor */
-<<<<<<< HEAD
-	~vertex_program();
-    
-    /** \brief Initiate function a.k.a constructor.
-=======
 	virtual ~vertex_program();
     
     /**
 	 * \internal
 	 * \brief Initiate function a.k.a constructor.
->>>>>>> a460d55b
      *  \param graph The graph engine pointer.
      *  \param t The array of worker threads running the program.
      */
@@ -101,37 +91,22 @@
 	 * of vertices. This is commonly where a user would issue a request for the vertex
      * data it needs on disk for the two other run methods.
      *
-<<<<<<< HEAD
-     *  \param vertex The current vertex.
-=======
-     *  \param vertex A vertex.
->>>>>>> a460d55b
+     *  \param vertex The vertex that is executed in the method.
 	 */
 	virtual void run(compute_vertex &vertex) = 0;
 
 	/**
 	 * \brief Run user's code ideally/generally when the adjacency list
-<<<<<<< HEAD
      *      of the vertex is read from disks.
-     * \param comp_v The current `compute_vertex`.
-     * \param vertex The curren `page vertex`.
-=======
-     *      of a vertex is read from disks.
-     * \param comp_v A `compute_vertex`.
-     * \param vertex A `page vertex`.
->>>>>>> a460d55b
+     * \param comp_v A `compute_vertex` that is executed in the method.
+     * \param vertex A `page vertex` that `comp_v' requested.
 	 */
 	virtual void run(compute_vertex &comp_v, const page_vertex &vertex) = 0;
 
 	/**
-<<<<<<< HEAD
-	 * \brief Run user's code when the vertex receives messages from other.
-     *  \param c_vertex The current `compute_vertex`.
-=======
-	 * \brief Run user's code when the vertex receives messages from others.
-     *  \param c_vertex A `compute_vertex`.
->>>>>>> a460d55b
-     *  \param vertex_m A *single* `vertex_message` received from a vertex in the current iteration.
+	 * \brief Run user's code when the vertex receives messages from another.
+     * \param c_vertex A `compute_vertex` that is executed in the method.
+     * \param vertex_m A *single* `vertex_message` received from a vertex in the current iteration.
 	 */
 	virtual void run_on_message(compute_vertex &c_vertex, const vertex_message &vertex_m) = 0;
     
@@ -147,20 +122,18 @@
      *  \param mmsg The message(s) received by the vertex.
      */
 	virtual void run_on_multicast_message(multicast_message &mmsg) = 0;
-<<<<<<< HEAD
-    
-    /**
-     * \brief Perform some user defined action when the current iteration comes to an end.
-     *  \param cv The current `compute_vertex`.
-=======
-
+
+	/**
+	 * \brief Run user's code when the vertex header is read from disks.
+     * \param c_vertex A `compute_vertex` that is executed in the method.
+	 * \param header The vertex header requested by `c_vertex'.
+	 */
 	virtual void run_on_num_edges(compute_vertex &c_vertex,
 			const vertex_header &header) = 0;
     
     /**
      * \brief Perform some user defined action on a vertex when the current iteration comes to an end.
-     *  \param cv A `compute_vertex`.
->>>>>>> a460d55b
+     * \param cv A `compute_vertex` that is executed in the method.
      */
 	virtual void notify_iteration_end(compute_vertex &cv) = 0;
     
@@ -177,11 +150,7 @@
 		return *graph;
 	}
     
-<<<<<<< HEAD
-    /**
-=======
-    /** 
->>>>>>> a460d55b
+    /**
      * \brief Multicast the same message to several other vertices. If the number of vertices
      *      receiving the message is too small the graph engine will automatically alter the
      *      message type to point-to-point.
@@ -200,12 +169,8 @@
      */
 	void multicast_msg(edge_seq_iterator &it, vertex_message &msg);
     
-<<<<<<< HEAD
-    /** TODO: Verify
-=======
-    /**
->>>>>>> a460d55b
-     *  \brief Send a point-to-point message from one vertex to the next.
+    /**
+     *  \brief Send a point-to-point message from one vertex to another.
      *  \param dest The destination ID of the vertex a user is sending to.
      *  \param msg The message intended for the recepient.
      */
@@ -239,23 +204,15 @@
 	 * \brief A vertex requests the end of an iteration.
 	 * `notify_iteration_end' of the vertex will be invoked at the end
 	 * of an iteration.
-<<<<<<< HEAD
      *  \param v The vertex that is requesting the notification.
-=======
-     *  \param v The vertex that will receive the notification.
->>>>>>> a460d55b
 	 */
 	void request_notify_iter_end(const compute_vertex &v);
 };
 
 /**
  * \brief Extend/Override when defining a custom vertex program.
-<<<<<<< HEAD
- *      TODO: I'm not quite sure why this is useful!
-=======
  *        The graph engine uses this to construct vertex programs for
  *        each worker thread.
->>>>>>> a460d55b
  */
 class vertex_program_creater
 {
@@ -263,11 +220,7 @@
 	typedef std::unique_ptr<vertex_program_creater> ptr; /** Pointer defining object access. */
     
     /**
-<<<<<<< HEAD
      *  \brief Much like a constructor implement this in lieu of that.
-=======
-     *  \brief Much like a constructor -- implement this in lieu of that.
->>>>>>> a460d55b
      */
 	virtual vertex_program::ptr create() const = 0;
 };
@@ -285,7 +238,6 @@
 	embedded_array<local_vid_t, 1024> id_buf;
 public:
 	
-<<<<<<< HEAD
     /**
 	 * \brief This is a pre-run before users get any information of adjacency list
 	 * of vertices. This is commonly where a user would issue a request for the vertex
@@ -293,33 +245,25 @@
      *
      *  \param vertex The current vertex.
 	 */
-=======
->>>>>>> a460d55b
 	virtual void run(compute_vertex &comp_v) {
 		((vertex_type &) comp_v).run(*this);
 	}
 
-<<<<<<< HEAD
 	/**
 	 * \brief Run user's code ideally/generally when the adjacency list
      *      of the vertex is read from disks.
      * \param comp_v The current `compute_vertex`.
      * \param vertex The curren `page vertex`.
 	 */
-=======
->>>>>>> a460d55b
 	virtual void run(compute_vertex &comp_v, const page_vertex &vertex) {
 		((vertex_type &) comp_v).run(*this, vertex);
 	}
 
-<<<<<<< HEAD
 	/**
 	 * \brief Run user's code when the vertex receives messages from other.
      *  \param c_vertex The current `compute_vertex`.
      *  \param vertex_m A *single* `vertex_message` received from a vertex in the current iteration.
 	 */
-=======
->>>>>>> a460d55b
 	virtual void run_on_message(compute_vertex &comp_v,
 			const vertex_message &msg) {
 		((vertex_type &) comp_v).run_on_message(*this, msg);
@@ -345,13 +289,10 @@
 		}
 	}
     
-<<<<<<< HEAD
     /**
      * \brief Run user's code when a multicast message is received.
      *  \param mmsg The message(s) received by the vertex.
      */
-=======
->>>>>>> a460d55b
 	virtual void run_on_multicast_message(multicast_message &mmsg) {
 		int num_dests = mmsg.get_num_dests();
 		multicast_dest_list dest_list = mmsg.get_dest_list();
@@ -368,22 +309,18 @@
 			v->run_on_message(*this, mmsg);
 		}
 	}
-<<<<<<< HEAD
+    
+	virtual void run_on_num_edges(compute_vertex &c_vertex,
+			const vertex_header &header) {
+		((vertex_type &) c_vertex).run_on_vertex_header(*this, header);
+	}
     
     /**
 	 * \brief A vertex requests the end of an iteration.
 	 * `notify_iteration_end' of the vertex will be invoked at the end
 	 * of an iteration.
-     *  \param v The vertex that is requesting the notification.
-	 */
-=======
-
-	virtual void run_on_num_edges(compute_vertex &c_vertex,
-			const vertex_header &header) {
-		((vertex_type &) c_vertex).run_on_vertex_header(*this, header);
-	}
-    
->>>>>>> a460d55b
+	 *  \param v The vertex that is requesting the notification.
+	 */
 	virtual void notify_iteration_end(compute_vertex &comp_v) {
 		((vertex_type &) comp_v).notify_iteration_end(*this);
 	}
