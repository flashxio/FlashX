#ifndef __FG_DENSE_MATRIX_H__
#define __FG_DENSE_MATRIX_H__

/**
 * Copyright 2014 Open Connectome Project (http://openconnecto.me)
 * Written by Da Zheng (zhengda1936@gmail.com)
 *
 * This file is part of FlashGraph.
 *
 * Licensed under the Apache License, Version 2.0 (the "License");
 * you may not use this file except in compliance with the License.
 * You may obtain a copy of the License at
 *
 *     http://www.apache.org/licenses/LICENSE-2.0
 *
 * Unless required by applicable law or agreed to in writing, software
 * distributed under the License is distributed on an "AS IS" BASIS,
 * WITHOUT WARRANTIES OR CONDITIONS OF ANY KIND, either express or implied.
 * See the License for the specific language governing permissions and
 * limitations under the License.
 */

#include <vector>
#include <memory>

#include <Eigen/Dense>

#include "FG_vector.h"
#include "graph.h"

template<class T>
class col_wise_matrix_store
{
	std::vector<typename FG_vector<T>::ptr> cols;
public:
	col_wise_matrix_store(size_t nrow, size_t ncol) {
		cols.resize(ncol);
		for (size_t i = 0; i < ncol; i++)
			cols[i] = FG_vector<T>::create(nrow);
	}

	void set(size_t row, size_t col, const T &v) {
		return cols[col]->set(row, v);
	}

	const T &get(size_t row, size_t col) const {
		return cols[col]->get(row);
	}

	typename FG_vector<T>::ptr get(size_t col) {
		return cols[col];
	}

	const std::vector<typename FG_vector<T>::ptr> &get_cols() const {
		return cols;
	}

	void set_cols(const std::vector<typename FG_vector<T>::ptr> &cols) {
		this->cols = cols;
	}

	size_t get_num_rows() const {
		return cols[0]->get_size();
	}

	size_t get_num_cols() const {
		return cols.size();
	}
};

template<class T>
class row_wise_matrix_store
{
	std::vector<typename FG_vector<T>::ptr> rows;
public:
	row_wise_matrix_store(size_t nrow, size_t ncol) {
		rows.resize(nrow);
		for (size_t i = 0; i < nrow; i++)
			rows[i] = FG_vector<T>::create(ncol);
	}

	void set(size_t row, size_t col, const T &v) {
		return rows[row]->set(col, v);
	}

	const T &get(size_t row, size_t col) const {
		return rows[row]->get(col);
	}

	typename FG_vector<T>::ptr get(size_t row) {
		return rows[row];
	}

	const std::vector<typename FG_vector<T>::ptr> &get_rows() const {
		return rows;
	}

	void set_rows(const std::vector<typename FG_vector<T>::ptr> &rows) {
		this->rows = rows;
	}

	size_t get_num_rows() const {
		return rows.size();
	}

	size_t get_num_cols() const {
		return rows[0]->get_size();
	}
};

template<class T>
class Eigen_matrix_store
{
	Eigen::Matrix<T, Eigen::Dynamic, Eigen::Dynamic> mat;
public:
	typename Eigen::Matrix<T, Eigen::Dynamic, Eigen::Dynamic> matrix_type;

	Eigen_matrix_store(size_t nrow, size_t ncol) {
		mat.resize(nrow, ncol);
		assert((size_t) mat.rows() == nrow);
		assert((size_t) mat.cols() == ncol);
	}

	Eigen_matrix_store(
			const Eigen::Matrix<T, Eigen::Dynamic, Eigen::Dynamic> &mat) {
		this->mat = mat;
	}

	void set(size_t row, size_t col, const T &v) {
		mat(row, col) = v;
	}

	const T &get(size_t row, size_t col) const {
		return mat(row, col);
	}

	size_t get_num_rows() const {
		return mat.rows();
	}

	size_t get_num_cols() const {
		return mat.cols();
	}

	const Eigen::Matrix<T, Eigen::Dynamic, Eigen::Dynamic> &get_matrix() const {
		return mat;
	}

	Eigen::Matrix<T, Eigen::Dynamic, Eigen::Dynamic> &get_matrix() {
		return mat;
	}
};

template<class T, class MatrixStore>
class FG_dense_matrix
{
protected:
	// The number of rows and columns used by the matrix.
	size_t nrow;
	size_t ncol;
	// The data structure storing the matrix. Its space needs to be allocated
	// in advance.
	MatrixStore matrix_store;

	FG_dense_matrix(): matrix_store(0, 0) {
		nrow = 0;
		ncol = 0;
	}

	FG_dense_matrix(size_t nrow, size_t ncol): matrix_store(nrow, ncol) {
		this->nrow = 0;
		this->ncol = 0;
	}
public:
	typedef std::shared_ptr<FG_dense_matrix<T, MatrixStore> > ptr;

	/**
	 * Create a dense matrix.
	 * `nrow' and `ncol' specify the reserved space for the matrix.
	 */
	static ptr create(size_t nrow, size_t ncol) {
		return ptr(new FG_dense_matrix<T, MatrixStore>(nrow, ncol));
	}

  /** TODO: DM Test
  * \brief Set an element value of the matrix given row and column.
  * \param row The row index a user desires to set.
  * \param col The col index a user desires to set.
  * \param value The value you would like to set.
  */
  void set(size_t row, size_t col, T value) {
    matrix_store.set(row, col, value);
  }
  
  /** TODO: DM Test
  * \brief Set an entire column of a matrix to specific values.
  * \param idx The column index a user desires to set.
  * \param vec An `FG_vector` containing the values the column will assume.
  */
	void set_col(size_t idx, const FG_vector<T> &vec) {
		assert(vec.get_size() == this->get_num_rows());
		for (size_t i = 0; i < vec.get_size(); i++)
			this->matrix_store.set(i, idx, vec.get(i));
	}
  
  /** TODO: DM Test
  * \brief Set an entire row of a matrix to specific values.
  * \param idx The row index a user desires to set.
  * \param vec An `FG_vector` containing the values the column will assume.
  */
	void set_row(size_t idx, const typename FG_vector<T>::ptr vec) {
		assert(vec->get_size() == this->get_num_cols());
		for (size_t i = 0; i < vec->get_size(); i++)
			this->matrix_store.set(idx, i, vec->get(i));
	}

	/**
	 * Resize the matrix.
	 * `nrow' and `ncol' defined the size of the matrix. They must be smaller
	 * than or equal to the space reserved for the matrix.
	 */
	void resize(size_t nrow, size_t ncol) {
		assert(matrix_store.get_num_rows() >= nrow);
		assert(matrix_store.get_num_cols() >= ncol);
		this->nrow = nrow;
		this->ncol = ncol;
	}

	/**
	 * Multiply the matrix by a vector and return the result vector.
	 */
	typename FG_vector<T>::ptr multiply(FG_vector<T> &vec) const {
		typename FG_vector<T>::ptr ret = FG_vector<T>::create(nrow);

		struct {
			typename FG_vector<T>::ptr fg_vec;
			void operator()(size_t i, const T &v) {
				fg_vec->set(i, v);
			}
		} identity_store;
		identity_store.fg_vec = ret;
		multiply(vec, identity_store);
		return ret;
	}

	/**
	 * Multiply the matrix by a vector and the user can specify how the result
	 * is stored.
	 */
	template<class Store>
	void multiply(FG_vector<T> &vec, Store store) const {
		assert(vec.get_size() == ncol);
#pragma omp parallel for
		for (size_t i = 0; i < nrow; i++) {
			T res = 0;
			for (size_t j = 0; j < ncol; j++)
				res += get(i, j) * vec.get(j);
			store(i, res);
		}
	}

	/**
	 * Multiply the matrix by another matrix.
	 * The other matrix needs to have fewer columns so that the result can be
	 * stored in the same matrix. The multiplication also changes the number
	 * of columns of the current matrix.
	 */
	template<class MatrixStore1>
	void multiply_in_place(FG_dense_matrix<T, MatrixStore1> &matrix) {
		assert(ncol == matrix.get_num_rows());
		assert(ncol >= matrix.get_num_cols());
		std::vector<T> buf(matrix.get_num_cols());
#pragma omp parallel for private(buf)
		for (size_t i = 0; i < nrow; i++) {
			buf.resize(matrix.get_num_cols());
			for (size_t j = 0; j < matrix.get_num_cols(); j++) {
				T res = 0;
				for (size_t k = 0; k < ncol; k++)
					res += get(i, k) * matrix.get(k, j);
				buf[j] = res;
			}
			for (size_t j = 0; j < matrix.get_num_cols(); j++)
				matrix_store.set(i, j, buf[j]);
		}
		ncol = matrix.get_num_cols();
	}

	const T &get(size_t row, size_t col) const {
		return matrix_store.get(row, col);
	}

	size_t get_num_rows() const {
		return nrow;
	}

	size_t get_num_cols() const {
		return ncol;
	}
};

template<class T> class FG_col_wise_matrix;
template<class T> class FG_row_wise_matrix;

template<class T>
class FG_row_wise_matrix: public FG_dense_matrix<T, row_wise_matrix_store<T> >
{
	FG_row_wise_matrix(size_t nrow,
			size_t ncol): FG_dense_matrix<T, row_wise_matrix_store<T> >(
				nrow, ncol) {
		// We assume the row-wise matrix has more columns than rows.
	  // assert(nrow < ncol); // FIXME: DM commented
	}

	FG_row_wise_matrix(const FG_col_wise_matrix<T> &mat, bool transpose) {
		if (transpose) {
			this->nrow = mat.get_num_cols();
			this->ncol = mat.get_num_rows();
			this->matrix_store.set_rows(mat.matrix_store.get_cols());
		}
		else {
			// TODO
			assert(0);
		}
		// We assume the row-wise matrix has more columns than rows.
		assert(this->nrow < this->ncol);
	}
public:
	typedef std::shared_ptr<FG_row_wise_matrix<T> > ptr;

	static ptr create(size_t nrow, size_t ncol) {
		return ptr(new FG_row_wise_matrix<T>(nrow, ncol));
	}

	typename FG_vector<T>::ptr get_row_ref(size_t row) {
		assert(row < this->get_num_rows());
		return this->matrix_store.get(row);
	}

	graph::ptr conv2graph() const {
    assert(0);
#if 0
		// TODO we can generate an undirected graph for a symmetric matrix.
		typename directed_graph<T>::ptr g = directed_graph<T>::create(true);
		for (size_t i = 0; i < this->get_num_rows(); i++) {
			in_mem_directed_vertex<T> v(i, true);
			for (size_t j = 0; j < this->get_num_cols(); j++) {
				edge<T> e(i, j, this->get(i, j));
				v.add_out_edge(e);
			}
			for (size_t j = 0; j < this->get_num_rows(); j++) {
				edge<T> e(j, i, this->get(j, i));
				v.add_in_edge(e);
			}
			g->add_vertex(v);
		}
		// There are more columns than rows in the matrix.
		for (size_t i = this->get_num_rows(); i < this->get_num_cols(); i++) {
			in_mem_directed_vertex<T> v(i, true);
			for (size_t j = 0; j < this->get_num_rows(); j++) {
				edge<T> e(j, i, this->get(j, i));
				v.add_in_edge(e);
			}
			g->add_vertex(v);
		}

		return g;
#endif
	}
  
  /**
    * \brief Assign all values in the matrix a single value
    * \param val The value a user wishes to assign.
    */
  // TODO: DM Test
  void assign_all(T val) {
    #pragma omp parallel for
    for (size_t row = 0; row < this->get_num_rows(); row++) {
      this->matrix_store.get(row)->assign(this->get_num_cols(), val);
    }
  }

	template<class T1>
	friend class FG_col_wise_matrix;
};

template<class T>
class FG_col_wise_matrix: public FG_dense_matrix<T, col_wise_matrix_store<T> >
{
	FG_col_wise_matrix(size_t nrow,
			size_t ncol): FG_dense_matrix<T, col_wise_matrix_store<T> >(
				nrow, ncol) {
	}
public:
	typedef std::shared_ptr<FG_col_wise_matrix<T> > ptr;

	static ptr create(size_t nrow, size_t ncol) {
		return ptr(new FG_col_wise_matrix<T>(nrow, ncol));
	}

	typename FG_vector<T>::ptr get_col_ref(size_t col) {
		assert(col < this->get_num_cols());
		return this->matrix_store.get(col);
	}

	typename FG_row_wise_matrix<T>::ptr transpose_ref() {
		return typename FG_row_wise_matrix<T>::ptr(
				new FG_row_wise_matrix<T>(*this, true));
	}

	template<class T1>
	friend class FG_row_wise_matrix;
};

template<class T>
class FG_eigen_matrix: public FG_dense_matrix<T, Eigen_matrix_store<T> >
{
	FG_eigen_matrix(size_t nrow,
			size_t ncol): FG_dense_matrix<T, Eigen_matrix_store<T> >(nrow, ncol) {
	}
public:
	typedef std::shared_ptr<FG_eigen_matrix<T> > ptr;

	FG_eigen_matrix(const Eigen::Matrix<T, Eigen::Dynamic, Eigen::Dynamic> &mat,
			size_t nrow, size_t ncol): FG_dense_matrix<T, Eigen_matrix_store<T> >(
				nrow, ncol) {
		this->matrix_store = Eigen_matrix_store<T>(mat);
		assert(nrow <= this->matrix_store.get_num_rows());
		assert(ncol <= this->matrix_store.get_num_cols());
		this->nrow = nrow;
		this->ncol = ncol;
	}

	static ptr create(size_t nrow, size_t ncol) {
		return ptr(new FG_eigen_matrix<T>(nrow, ncol));
	}

<<<<<<< HEAD
=======
	void set_col(size_t idx, const FG_vector<T> &vec) {
		assert(vec.get_size() == this->get_num_rows());
		for (size_t i = 0; i < vec.get_size(); i++)
			this->matrix_store.set(i, idx, vec.get(i));
	}

	void set_row(size_t idx, const FG_vector<T> &vec) {
		assert(vec.get_size() == this->get_num_cols());
		for (size_t i = 0; i < vec.get_size(); i++)
			this->matrix_store.set(idx, i, vec.get(i));
	}

>>>>>>> a460d55b
	typename FG_eigen_matrix<T>::ptr householderQ() const {
		size_t nrows = this->matrix_store.get_num_rows();
		size_t ncols = this->matrix_store.get_num_cols();
		typename FG_eigen_matrix<T>::ptr ret = FG_eigen_matrix<T>::ptr(
				new FG_eigen_matrix(nrows, ncols));
		ret->matrix_store.get_matrix()
			= this->matrix_store.get_matrix().householderQr().householderQ(
					) * Eigen::MatrixXd::Identity(nrows, ncols);
		ret->nrow = ret->matrix_store.get_num_rows();
		ret->ncol = ret->matrix_store.get_num_cols();
		return ret;
	}

	typename FG_vector<T>::ptr get_col(size_t col) const {
		assert(col < this->ncol);
		typename FG_vector<T>::ptr vec
			= FG_vector<T>::create(this->get_num_rows());
		for (size_t i = 0; i < this->get_num_rows(); i++)
			vec->set(i, this->get(i, col));
		return vec;
	}

	typename FG_vector<T>::ptr get_row(size_t row) const {
		assert(row < this->nrow);
		typename FG_vector<T>::ptr vec
			= FG_vector<T>::create(this->get_num_cols());
		for (size_t i = 0; i < this->get_num_cols(); i++)
			vec->set(i, this->get(row, i));
		return vec;
	}

	FG_eigen_matrix<T>::ptr transpose() const {
		return FG_eigen_matrix<T>::ptr(new FG_eigen_matrix<T>(
					this->matrix_store.get_matrix().transpose(),
					this->get_num_cols(), this->get_num_rows()));
	}

	graph::ptr conv2graph_wideM() const {
		// TODO we can generate an undirected graph for a symmetric matrix.
		typename directed_graph<T>::ptr g = directed_graph<T>::create(true);
		for (size_t i = 0; i < this->get_num_rows(); i++) {
			in_mem_directed_vertex<T> v(i, true);
			for (size_t j = 0; j < this->get_num_cols(); j++) {
				edge<T> e(i, j, this->get(i, j));
				v.add_out_edge(e);
			}
			for (size_t j = 0; j < this->get_num_rows(); j++) {
				edge<T> e(j, i, this->get(j, i));
				v.add_in_edge(e);
			}
			g->add_vertex(v);
		}
		// There are more columns than rows in the matrix.
		for (size_t i = this->get_num_rows(); i < this->get_num_cols(); i++) {
			in_mem_directed_vertex<T> v(i, true);
			for (size_t j = 0; j < this->get_num_rows(); j++) {
				edge<T> e(j, i, this->get(j, i));
				v.add_in_edge(e);
			}
			g->add_vertex(v);
		}

		return g;
	}

	graph::ptr conv2graph_tallM() const {
		// TODO we can generate an undirected graph for a symmetric matrix.
		typename directed_graph<T>::ptr g = directed_graph<T>::create(true);
		for (size_t i = 0; i < this->get_num_cols(); i++) {
			in_mem_directed_vertex<T> v(i, true);
			for (size_t j = 0; j < this->get_num_cols(); j++) {
				edge<T> e(i, j, this->get(i, j));
				v.add_out_edge(e);
			}
			for (size_t j = 0; j < this->get_num_rows(); j++) {
				edge<T> e(j, i, this->get(j, i));
				v.add_in_edge(e);
			}
			g->add_vertex(v);
		}
		// There are more rows than cols in the matrix.
		for (size_t i = this->get_num_cols(); i < this->get_num_rows(); i++) {
			in_mem_directed_vertex<T> v(i, true);
			for (size_t j = 0; j < this->get_num_cols(); j++) {
				edge<T> e(i, j, this->get(i, j));
				v.add_out_edge(e);
			}
			g->add_vertex(v);
		}

		return g;
	}

	graph::ptr conv2graph() const {
		if (this->get_num_rows() > this->get_num_cols())
			return conv2graph_tallM();
		else
			return conv2graph_wideM();
	}
};

#endif<|MERGE_RESOLUTION|>--- conflicted
+++ resolved
@@ -434,8 +434,6 @@
 		return ptr(new FG_eigen_matrix<T>(nrow, ncol));
 	}
 
-<<<<<<< HEAD
-=======
 	void set_col(size_t idx, const FG_vector<T> &vec) {
 		assert(vec.get_size() == this->get_num_rows());
 		for (size_t i = 0; i < vec.get_size(); i++)
@@ -448,7 +446,6 @@
 			this->matrix_store.set(idx, i, vec.get(i));
 	}
 
->>>>>>> a460d55b
 	typename FG_eigen_matrix<T>::ptr householderQ() const {
 		size_t nrows = this->matrix_store.get_num_rows();
 		size_t ncols = this->matrix_store.get_num_cols();
