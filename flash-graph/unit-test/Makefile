# Copyright 2014 Open Connectome Project (http;//openconnecto.me)
# Written by Da Zheng (zhengda1936@gmail.com)
#
# This file is part of FlashGraph.
#
# Licensed under the Apache License, Version 2.0 (the "License");
# you may not use this file except in compliance with the License.
# You may obtain a copy of the License at
#
#     http://www.apache.org/licenses/LICENSE-2.0
#
# Unless required by applicable law or agreed to in writing, software
# distributed under the License is distributed on an "AS IS" BASIS,
# WITHOUT WARRANTIES OR CONDITIONS OF ANY KIND, either express or implied.
# See the License for the specific language governing permissions and
# limitations under the License.

include ../../Makefile.common

<<<<<<< HEAD
LDFLAGS := -L.. -lgraph -L../../libsafs -lsafs -L../../libcommon -lcommon -lrt -lz $(LDFLAGS)
CXXFLAGS = -I.. -I../../include -I../../libcommon -g -std=c++0x
=======
OMP_FLAG = -fopenmp
LDFLAGS := -L.. -lgraph -L../../libsafs -lsafs -lrt $(OMP_FLAG) -lz $(LDFLAGS)
CXXFLAGS = -I.. -I../../libsafs -g -std=c++0x
>>>>>>> 75cbe39d

SOURCE := $(wildcard *.c) $(wildcard *.cpp)
OBJS := $(patsubst %.c,%.o,$(patsubst %.cpp,%.o,$(SOURCE)))
DEPS := $(patsubst %.o,%.d,$(OBJS))

UNITTEST = test-bitmap test-partitioner test-vertex_index

all: $(UNITTEST)

test-bitmap: test-bitmap.o ../libgraph.a
	$(CXX) -o test-bitmap test-bitmap.o $(LDFLAGS)

test-partitioner: test-partitioner.o ../libgraph.a
	$(CXX) -o test-partitioner test-partitioner.o $(LDFLAGS)

test-vertex_index: test-vertex_index.o ../libgraph.a
	$(CXX) -o test-vertex_index test-vertex_index.o $(LDFLAGS)

clean:
	rm -f *.o
	rm -f *.d
	rm -f *~
	rm -f $(UNITTEST)

-include $(DEPS) <|MERGE_RESOLUTION|>--- conflicted
+++ resolved
@@ -17,14 +17,8 @@
 
 include ../../Makefile.common
 
-<<<<<<< HEAD
-LDFLAGS := -L.. -lgraph -L../../libsafs -lsafs -L../../libcommon -lcommon -lrt -lz $(LDFLAGS)
-CXXFLAGS = -I.. -I../../include -I../../libcommon -g -std=c++0x
-=======
-OMP_FLAG = -fopenmp
-LDFLAGS := -L.. -lgraph -L../../libsafs -lsafs -lrt $(OMP_FLAG) -lz $(LDFLAGS)
+LDFLAGS := -L.. -lgraph -L../../libsafs -lsafs -lrt -lz $(LDFLAGS)
 CXXFLAGS = -I.. -I../../libsafs -g -std=c++0x
->>>>>>> 75cbe39d
 
 SOURCE := $(wildcard *.c) $(wildcard *.cpp)
 OBJS := $(patsubst %.c,%.o,$(patsubst %.cpp,%.o,$(SOURCE)))
