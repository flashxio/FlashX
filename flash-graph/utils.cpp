/*
 * Copyright 2014 Open Connectome Project (http://openconnecto.me)
 * Written by Da Zheng (zhengda1936@gmail.com)
 *
 * This file is part of FlashGraph.
 *
 * Licensed under the Apache License, Version 2.0 (the "License");
 * you may not use this file except in compliance with the License.
 * You may obtain a copy of the License at
 *
 *     http://www.apache.org/licenses/LICENSE-2.0
 *
 * Unless required by applicable law or agreed to in writing, software
 * distributed under the License is distributed on an "AS IS" BASIS,
 * WITHOUT WARRANTIES OR CONDITIONS OF ANY KIND, either express or implied.
 * See the License for the specific language governing permissions and
 * limitations under the License.
 */

#include <unistd.h>
#ifdef USE_GZIP
#include <zlib.h>
#endif

#include <memory>
#include <algorithm>
#include <atomic>

#include <boost/foreach.hpp>
#if defined(_OPENMP)
#include <parallel/algorithm>
#endif

#include "thread.h"
#include "native_file.h"
#include "exception.h"
#include "comm_exception.h"

#include "graph.h"
//#include "edge_type.h"
#include "vertex.h"
#include "in_mem_storage.h"
#include "utils.h"
#include "vertex_index_constructor.h"

using namespace safs;

namespace fg
{

namespace utils
{

static const int EDGE_LIST_BLOCK_SIZE = 16 * 1024 * 1024;
static const vsize_t VERTEX_TASK_SIZE = 1024 * 128;

void serial_graph::add_vertex(const in_mem_vertex &v)
{
	num_vertices++;
	// To get the total number of edges, I only accumulate on in-edges
	// or out-edges.
	num_edges += v.get_num_edges(edge_type::IN_EDGE);
	if (v.get_num_edges(edge_type::BOTH_EDGES) > 0)
		num_non_empty++;
	index->add_vertex(v);
}

vertex_index::ptr serial_graph::dump_index(bool compressed) const
{
	graph_header header(get_graph_type(), this->get_num_vertices(),
			this->get_num_edges(), this->get_edge_data_size());
	return index->dump(header, compressed);
}

serial_graph::~serial_graph()
{
}

class directed_vertex_info: public in_mem_vertex
{
	vertex_id_t id;
	int edge_data_size;
	size_t in_size;
	size_t out_size;
	size_t num_in_edges;
	size_t num_out_edges;
public:
	directed_vertex_info(const in_mem_vertex &v) {
		id = v.get_id();
		if (v.has_edge_data())
			edge_data_size = v.get_edge_data_size();
		else
			edge_data_size = 0;
		in_size = v.get_serialize_size(IN_EDGE);
		out_size = v.get_serialize_size(OUT_EDGE);
		num_in_edges = v.get_num_edges(IN_EDGE);
		num_out_edges = v.get_num_edges(OUT_EDGE);
	}

	virtual vertex_id_t get_id() const {
		return id;
	}
	virtual bool has_edge_data() const {
		return edge_data_size > 0;
	}
	virtual size_t get_edge_data_size() const {
		return edge_data_size;
	}
	virtual void serialize_edges(vertex_id_t ids[], edge_type type) const {
		ABORT_MSG("serialize_edges isn't implemented");
	}
	virtual void serialize_edge_data(char *data, edge_type type) const {
		ABORT_MSG("serialize_edge_data isn't implemented");
	}
	virtual size_t get_serialize_size(edge_type type) const {
		switch(type) {
			case IN_EDGE:
				return in_size;
			case OUT_EDGE:
				return out_size;
			case BOTH_EDGES:
				return in_size + out_size;
			default:
				ABORT_MSG("wrong edge type");
		}
	}
	virtual size_t get_num_edges(edge_type type) const {
		switch(type) {
			case IN_EDGE:
				return num_in_edges;
			case OUT_EDGE:
				return num_out_edges;
			case BOTH_EDGES:
				return num_in_edges + num_out_edges;
			default:
				ABORT_MSG("wrong edge type");
		}
	}

	in_mem_vertex::ptr create_remapped_vertex(
			const std::unordered_map<vertex_id_t, vertex_id_t> &map) const {
		ABORT_MSG("create_remapped_vertex isn't implemented");
	}

	void remap(const std::unordered_map<vertex_id_t, vertex_id_t> &map) {
		ABORT_MSG("remapped isn't implemented");
	}
};

class undirected_vertex_info: public in_mem_vertex
{
	vertex_id_t id;
	int edge_data_size;
	size_t size;
	size_t num_edges;
public:
	undirected_vertex_info(const in_mem_vertex &v) {
		id = v.get_id();
		if (v.has_edge_data())
			edge_data_size = v.get_edge_data_size();
		else
			edge_data_size = 0;
		size = v.get_serialize_size(OUT_EDGE);
		num_edges = v.get_num_edges(OUT_EDGE);
	}

	virtual vertex_id_t get_id() const {
		return id;
	}
	virtual bool has_edge_data() const {
		return edge_data_size > 0;
	}
	virtual size_t get_edge_data_size() const {
		return edge_data_size;
	}
	virtual void serialize_edges(vertex_id_t ids[], edge_type type) const {
		ABORT_MSG("serialize_edges isn't implemented");
	}
	virtual void serialize_edge_data(char *data, edge_type type) const {
		ABORT_MSG("serialize_edge_data isn't implemented");
	}
	virtual size_t get_serialize_size(edge_type type) const {
		return size;
	}
	virtual size_t get_num_edges(edge_type type) const {
		return num_edges;
	}

	in_mem_vertex::ptr create_remapped_vertex(
			const std::unordered_map<vertex_id_t, vertex_id_t> &map) const {
		ABORT_MSG("create_remapped_vertex isn't implemented");
	}

	void remap(const std::unordered_map<vertex_id_t, vertex_id_t> &map) {
		ABORT_MSG("remapped isn't implemented");
	}
};

class serial_subgraph
{
public:
	virtual ~serial_subgraph() {
	}

	virtual size_t get_num_vertices() const = 0;
	virtual vertex_id_t get_start_id() const = 0;
	virtual vertex_id_t get_end_id() const = 0;
	virtual size_t get_size() const = 0;
};

class mem_graph_store
{
	struct deleter {
		void operator()(char *buf) {
			delete [] buf;
		}
	};

	size_t buf_cap;
	size_t buf_bytes;
	char *buf;

	void expand_buf(size_t least_size) {
		while (buf_cap < least_size)
			buf_cap *= 2;
		char *tmp = new char[buf_cap];
		memcpy(tmp, buf, buf_bytes);
		delete [] buf;
		buf = tmp;
	}
public:
	mem_graph_store() {
		this->buf_cap = 1024 * 1024;
		buf_bytes = 0;
		buf = new char[buf_cap];
	}

	/*
	 * This constructor reserves some space in the memory buffer.
	 */
	mem_graph_store(size_t reserve) {
		this->buf_cap = 1024 * 1024;
		assert(reserve <= buf_cap);
		buf_bytes = reserve;
		buf = new char[buf_cap];
	}

	~mem_graph_store() {
		if (buf)
			delete [] buf;
	}

	void add_vertex(const in_mem_vertex &v, edge_type type) {
		int size = v.get_serialize_size(type);
		if (buf_bytes + size > buf_cap)
			expand_buf(buf_bytes + size);
		assert(buf_bytes + size <= buf_cap);
		ext_mem_undirected_vertex::serialize(v, buf + buf_bytes, size, type);
		buf_bytes += size;
	}

	size_t get_size() const {
		return buf_bytes;
	}

	const char *get_buf() const {
		return buf;
	}

	char *get_buf() {
		return buf;
	}

	void merge(const mem_graph_store &store) {
		if (buf_bytes + store.get_size() > buf_cap)
			expand_buf(buf_bytes + store.get_size());
		assert(buf_bytes + store.get_size() <= buf_cap);
		memcpy(buf + buf_bytes, store.get_buf(), store.get_size());
		buf_bytes += store.get_size();
	}

	std::shared_ptr<char> reset() {
		char *tmp = buf;
		buf = NULL;
		buf_cap = 0;
		buf_bytes = 0;
		return std::shared_ptr<char>(tmp, deleter());
	}
};

class directed_serial_subgraph: public serial_subgraph
{
	mem_graph_store in_store;
	mem_graph_store out_store;
	std::vector<directed_vertex_info> vertices;
public:
	void add_vertex(const in_mem_vertex &v) {
		if (!vertices.empty())
			assert(vertices.back().get_id() + 1 == v.get_id());
		vertices.push_back(directed_vertex_info(v));
		in_store.add_vertex(v, IN_EDGE);
		out_store.add_vertex(v, OUT_EDGE);
	}

	const directed_vertex_info &get_vertex_info(off_t idx) const {
		return vertices[idx];
	}

	size_t get_num_vertices() const {
		return vertices.size();
	}

	const char *get_in_buf() const {
		return in_store.get_buf();
	}

	size_t get_in_size() const {
		return in_store.get_size();
	}

	const mem_graph_store &get_in_store() const {
		return in_store;
	}

	const char *get_out_buf() const {
		return out_store.get_buf();
	}

	size_t get_out_size() const {
		return out_store.get_size();
	}

	size_t get_size() const {
		return get_in_size() + get_out_size();
	}

	const mem_graph_store &get_out_store() const {
		return out_store;
	}

	vertex_id_t get_start_id() const {
		assert(!vertices.empty());
		return vertices.front().get_id();
	}

	vertex_id_t get_end_id() const {
		assert(!vertices.empty());
		return vertices.back().get_id() + 1;
	}
};

class undirected_serial_subgraph: public serial_subgraph
{
	mem_graph_store store;
	std::vector<undirected_vertex_info> vertices;
public:
	void add_vertex(const in_mem_vertex &v) {
		if (!vertices.empty())
			assert(vertices.back().get_id() + 1 == v.get_id());
		vertices.push_back(undirected_vertex_info(v));
		store.add_vertex(v, OUT_EDGE);
	}

	const undirected_vertex_info &get_vertex_info(off_t idx) const {
		return vertices[idx];
	}

	size_t get_num_vertices() const {
		return vertices.size();
	}

	const char *get_buf() const {
		return store.get_buf();
	}

	size_t get_size() const {
		return store.get_size();
	}

	const mem_graph_store &get_store() const {
		return store;
	}

	vertex_id_t get_start_id() const {
		assert(!vertices.empty());
		return vertices.front().get_id();
	}

	vertex_id_t get_end_id() const {
		assert(!vertices.empty());
		return vertices.back().get_id() + 1;
	}
};

class mem_directed_graph: public mem_serial_graph
{
	mem_graph_store in_store;
	mem_graph_store out_store;
public:
	mem_directed_graph(size_t edge_data_size): mem_serial_graph(
			vertex_index_construct::create_compressed(true, edge_data_size),
			edge_data_size), in_store(graph_header::get_header_size()) {
	}

	virtual bool is_directed() const {
		return true;
	}

	virtual void add_vertex(const in_mem_vertex &v) {
		serial_graph::add_vertex(v);
		in_store.add_vertex(v, IN_EDGE);
		out_store.add_vertex(v, OUT_EDGE);
	}

	virtual void add_empty_vertex(vertex_id_t id) {
		in_mem_directed_vertex<> v(id, false);
		serial_graph::add_vertex(v);
		in_store.add_vertex(v, IN_EDGE);
		out_store.add_vertex(v, OUT_EDGE);
	}

	void add_vertices(const serial_subgraph &subg) {
		const directed_serial_subgraph &d_subg = (const directed_serial_subgraph &) subg;
		for (size_t i = 0; i < d_subg.get_num_vertices(); i++)
			serial_graph::add_vertex(d_subg.get_vertex_info(i));
		in_store.merge(d_subg.get_in_store());
		out_store.merge(d_subg.get_out_store());
	}

	virtual graph_type get_graph_type() const {
		return graph_type::DIRECTED;
	}

	in_mem_graph::ptr dump_graph(const std::string &graph_name) {
		graph_header header(get_graph_type(), this->get_num_vertices(),
				this->get_num_edges(), this->get_edge_data_size());
		memcpy(in_store.get_buf(), &header, graph_header::get_header_size());
		in_store.merge(out_store);
		size_t graph_size = in_store.get_size();
		in_mem_graph::ptr ret = in_mem_graph::create(graph_name,
				in_store.reset(), graph_size);
		out_store.reset();
		return ret;
	}
};

class mem_undirected_graph: public mem_serial_graph
{
	mem_graph_store store;
public:
	mem_undirected_graph(size_t edge_data_size): mem_serial_graph(
			vertex_index_construct::create_compressed(false, edge_data_size),
			edge_data_size), store(graph_header::get_header_size()) {
	}

	virtual bool is_directed() const {
		return false;
	}

	virtual size_t get_num_edges() const {
		return serial_graph::get_num_edges() / 2;
	}

	virtual void add_vertex(const in_mem_vertex &v) {
		serial_graph::add_vertex(v);
		store.add_vertex(v, OUT_EDGE);
	}

	virtual void add_empty_vertex(vertex_id_t id) {
		in_mem_undirected_vertex<> v(id, false);
		serial_graph::add_vertex(v);
		store.add_vertex(v, IN_EDGE);
	}

	void add_vertices(const serial_subgraph &subg) {
		const undirected_serial_subgraph &u_subg
			= (const undirected_serial_subgraph &) subg;
		for (size_t i = 0; i < u_subg.get_num_vertices(); i++)
			serial_graph::add_vertex(u_subg.get_vertex_info(i));
		store.merge(u_subg.get_store());
	}

	virtual graph_type get_graph_type() const {
		return graph_type::UNDIRECTED;
	}

	in_mem_graph::ptr dump_graph(const std::string &graph_name) {
		graph_header header(get_graph_type(), this->get_num_vertices(),
				this->get_num_edges(), this->get_edge_data_size());
		memcpy(store.get_buf(), &header, graph_header::get_header_size());
		size_t graph_size = store.get_size();
		in_mem_graph::ptr ret = in_mem_graph::create(graph_name,
				store.reset(), graph_size);
		return ret;
	}
};

mem_serial_graph::ptr mem_serial_graph::create(bool directed,
		size_t edge_data_size)
{
	if (directed)
		return mem_serial_graph::ptr(new mem_directed_graph(edge_data_size));
	else
		return mem_serial_graph::ptr(new mem_undirected_graph(edge_data_size));
}

<<<<<<< HEAD
=======
template<class edge_data_type = empty_data>
class undirected_edge_graph: public edge_graph
{
	typedef std::vector<edge<edge_data_type> > edge_list_t;
	typedef typename edge_vector<edge_data_type>::edge_stream edge_stream_t;

	std::vector<std::shared_ptr<edge_vector<edge_data_type> > > edge_lists;

	off_t add_edges(const edge_vector<edge_data_type> &edges, off_t idx,
			vertex_id_t id, std::vector<edge<edge_data_type> > &v_edges) const;

	void read_edges(edge_stream_t &, vertex_id_t until_id, edge_list_t &v_edges) const;

	vertex_id_t get_max_vertex_id() const {
		vertex_id_t max_id = 0;
		for (size_t i = 0; i < edge_lists.size(); i++)
			if (!edge_lists[i]->empty())
				max_id = std::max(edge_lists[i]->back().get_from(), max_id);
		return max_id;
	}

	serial_graph::ptr create_serial_graph(large_io_creator::ptr creator) const {
		if (creator == NULL)
			return serial_graph::ptr(new mem_undirected_graph(
						this->get_edge_data_size()));
		else
			return serial_graph::ptr(new disk_undirected_graph(*this, creator));
	}
public:
	/*
	 * num_edges tells the edge graph that there will be num_edges
	 * edges added to the graph.
	 */
	undirected_edge_graph(
			std::vector<typename el_container<edge_data_type>::ptr> &edge_lists,
			size_t edge_data_size): edge_graph(edge_data_size) {
		BOOST_FOREACH(auto el, edge_lists) {
			this->edge_lists.push_back(
					((undirected_el_container<edge_data_type> &) *el).get_edges());
		}
	}

	void sort_edges() {
		for (size_t i = 0; i < edge_lists.size(); i++)
			edge_lists[i]->sort(true);
	}

	size_t get_num_edges() const {
		size_t num_edges = 0;
		for (size_t i = 0; i < edge_lists.size(); i++)
			num_edges += edge_lists[i]->size();
		return num_edges / 2;
	}

	void check_vertices(
			const std::vector<ext_mem_undirected_vertex *> &vertices,
			bool in_part, std::vector<off_t> &edge_offs) const;
	virtual std::shared_ptr<serial_graph> serialize_graph(
			large_io_creator::ptr creator) const;
};

/*
 * This represents a directed graph in the form of edge list.
 * It maintains a sorted list of out-edges (sorted on the from vertices)
 * and a sorted list of in-edges (sorted on the to vertices).
 */
template<class edge_data_type = empty_data>
class directed_edge_graph: public edge_graph
{
	typedef std::vector<edge<edge_data_type> > edge_list_t;
	typedef typename edge_vector<edge_data_type>::edge_stream edge_stream_t;

	std::vector<std::shared_ptr<edge_vector<edge_data_type> > > in_edge_lists;
	std::vector<std::shared_ptr<edge_vector<edge_data_type> > > out_edge_lists;

	void read_out_edges(edge_stream_t &, vertex_id_t until_id, edge_list_t &v_edges) const;
	void read_in_edges(edge_stream_t &, vertex_id_t until_id, edge_list_t &v_edges) const;

	vertex_id_t get_max_vertex_id() const {
		vertex_id_t max_id = 0;
		for (size_t i = 0; i < out_edge_lists.size(); i++) {
			if (!out_edge_lists[i]->empty())
				max_id = std::max(out_edge_lists[i]->back().get_from(), max_id);
			if (!in_edge_lists[i]->empty())
				max_id = std::max(in_edge_lists[i]->back().get_to(), max_id);
		}
		return max_id;
	}

	serial_graph::ptr create_serial_graph(large_io_creator::ptr creator) const {
		if (creator == NULL)
			return serial_graph::ptr(new mem_directed_graph(
						this->get_edge_data_size()));
		else
			return serial_graph::ptr(new disk_directed_graph(*this, creator));
	}
public:
	/*
	 * num_edges tells the edge graph that there will be num_edges
	 * edges added to the graph.
	 */
	directed_edge_graph(
			std::vector<typename el_container<edge_data_type>::ptr> &edge_lists,
			size_t edge_data_size): edge_graph(edge_data_size) {
		BOOST_FOREACH(auto el, edge_lists) {
			this->in_edge_lists.push_back(
					((directed_el_container<edge_data_type> &) *el).get_in_edges());
			this->out_edge_lists.push_back(
					((directed_el_container<edge_data_type> &) *el).get_out_edges());
		}
	}

	void sort_edges() {
		for (size_t i = 0; i < in_edge_lists.size(); i++) {
			out_edge_lists[i]->sort(true);
			in_edge_lists[i]->sort(false);
		}
	}

	void check_vertices(
			const std::vector<ext_mem_undirected_vertex *> &vertices,
			bool in_part, std::vector<off_t> &edge_offs) const;
	virtual std::shared_ptr<serial_graph> serialize_graph(
			large_io_creator::ptr creator) const;

	size_t get_num_edges() const {
		size_t num_edges = 0;
		for (size_t i = 0; i < in_edge_lists.size(); i++)
			num_edges += in_edge_lists[i]->size();
		return num_edges;
	}
};

template<class edge_data_type>
off_t undirected_edge_graph<edge_data_type>::add_edges(
		const edge_vector<edge_data_type> &edges, off_t idx,
		vertex_id_t id, std::vector<edge<edge_data_type> > &v_edges) const
{
	if ((size_t) idx >= edges.size())
		return idx;

	assert(edges[idx].get_from() >= id);
	off_t num_edges = edges.size();
	while (idx < num_edges && edges[idx].get_from() == id) {
		v_edges.push_back(edges[idx++]);
	}
	return idx;
}

/*
 * We fetch edges starting at the locations specified by `edge_offs'
 * until we reach `end_vid' (`end_vid' is excluded). All fetched edges
 * are returned in `edges', and `edge_offs' is updated with the locations
 * where we stopped fetching edges.
 */
template<class edge_data_type>
void get_edges(
		const std::vector<std::shared_ptr<edge_vector<edge_data_type> > > &edge_lists,
		vertex_id_t end_vid, bool in_part, std::vector<off_t> &edge_offs,
		std_edge_vector<edge_data_type> &edges)
{
	assert(edge_offs.size() == edge_lists.size());
	for (size_t i = 0; i < edge_lists.size(); i++) {
		typename edge_vector<edge_data_type>::edge_stream strm
			= edge_lists[i]->get_stream(edge_offs[i]);
		size_t num_edges = 0;
		while (!strm.empty()) {
			edge<edge_data_type> e = *strm;
			++strm;
			if ((in_part && e.get_to() >= end_vid)
					|| (!in_part && e.get_from() >= end_vid))
				break;
			edges.push_back(e);
			num_edges++;
		}
		edge_offs[i] += num_edges;
	}
}

template<class edge_data_type>
void undirected_edge_graph<edge_data_type>::check_vertices(
		const std::vector<ext_mem_undirected_vertex *> &vertices,
		bool, std::vector<off_t> &edge_offs) const
{
	if (edge_offs.empty())
		edge_offs.resize(edge_lists.size());
	assert(!vertices.empty());
	std_edge_vector<edge_data_type> edges;
	vertex_id_t end_vid = vertices.back()->get_id() + 1;
	get_edges(edge_lists, end_vid, false, edge_offs, edges);
	if (!edges.empty()) {
		edges.sort(true);
		assert(edges.front().get_from() >= vertices.front()->get_id());
		assert(edges.back().get_from() == vertices.back()->get_id());
	}

	auto it = edges.cbegin();
	for (size_t i = 0; i < vertices.size(); i++) {
		ext_mem_undirected_vertex *v = vertices[i];
		for (size_t j = 0; j < v->get_num_edges(); j++, it++) {
			assert(it != edges.cend());
			edge<edge_data_type> e = *it;
			BOOST_VERIFY(v->get_neighbor(j) == e.get_to());
			BOOST_VERIFY(v->get_id() == e.get_from());
			if (v->has_edge_data())
				assert(v->get_edge_data<edge_data_type>(j) == e.get_data());
		}
	}
}

template<class edge_data_type>
void directed_edge_graph<edge_data_type>::check_vertices(
		const std::vector<ext_mem_undirected_vertex *> &vertices,
		bool in_part, std::vector<off_t> &edge_offs) const
{
	if (edge_offs.empty())
		edge_offs.resize(in_edge_lists.size());
	assert(!vertices.empty());
	std_edge_vector<edge_data_type> edges;
	vertex_id_t end_vid = vertices.back()->get_id() + 1;
	if (in_part) {
		get_edges(in_edge_lists, end_vid, in_part, edge_offs, edges);
		if (!edges.empty()) {
			edges.sort(false);
			assert(edges.front().get_to() >= vertices.front()->get_id());
			assert(edges.back().get_to() <= vertices.back()->get_id());
		}
	}
	else {
		get_edges(out_edge_lists, end_vid, in_part, edge_offs, edges);
		if (!edges.empty()) {
			edges.sort(true);
			assert(edges.front().get_from() >= vertices.front()->get_id());
			assert(edges.back().get_from() <= vertices.back()->get_id());
		}
	}

	auto it = edges.cbegin();
	for (size_t i = 0; i < vertices.size(); i++) {
		// Check in-edges
		if (in_part) {
			ext_mem_undirected_vertex *v = vertices[i];
			for (size_t j = 0; j < v->get_num_edges(); j++, it++) {
				assert(it != edges.cend());
				edge<edge_data_type> e = *it;
				BOOST_VERIFY(v->get_neighbor(j) == e.get_from());
				BOOST_VERIFY(v->get_id() == e.get_to());
				if (v->has_edge_data())
					assert(v->get_edge_data<edge_data_type>(j) == e.get_data());
			}
		}
		else {
			// Check out-edges
			ext_mem_undirected_vertex *v = vertices[i];
			for (size_t j = 0; j < v->get_num_edges(); j++, it++) {
				assert(it != edges.cend());
				edge<edge_data_type> e = *it;
				BOOST_VERIFY(v->get_id() == e.get_from());
				BOOST_VERIFY(v->get_neighbor(j) == e.get_to());
				if (v->has_edge_data())
					assert(v->get_edge_data<edge_data_type>(j) == e.get_data());
			}
		}
	}
}

static const size_t BUF_SIZE = 1024L * 1024 * 1024 * 8;

size_t cal_vertex_size(const std::vector<ext_mem_vertex_info> &infos)
{
	assert(!infos.empty());
	return infos.back().get_off() + infos.back().get_size()
		- infos.front().get_off();
}

std::unique_ptr<char[]> read_vertices(large_reader::ptr reader,
		const std::vector<ext_mem_vertex_info> &infos,
		std::vector<ext_mem_undirected_vertex *> &vertices)
{
	size_t size = cal_vertex_size(infos);
	std::unique_ptr<char[]> buf = std::unique_ptr<char[]>(new char[size]);
	off_t off_begin = infos.front().get_off();
	BOOST_VERIFY(reader->seek(off_begin, SEEK_SET) == off_begin);
	BOOST_VERIFY(reader->read(buf.get(), size) == (ssize_t) size);
	BOOST_FOREACH(ext_mem_vertex_info info, infos) {
		off_t rel_off = info.get_off() - off_begin;
		vertices.push_back((ext_mem_undirected_vertex *) (buf.get() + rel_off));
	}
	return buf;
}

template<class VertexIndexType, class GetInfoFunc>
size_t check_all_vertices(large_reader::ptr reader, const VertexIndexType &idx,
		GetInfoFunc func, const edge_graph &edge_g, bool in_part)
{
	size_t num_vertices = 0;
	std::vector<ext_mem_vertex_info> infos;
	infos.push_back(func(idx, 0));
	std::vector<off_t> edge_offs;
	size_t num_edges = 0;
	while (num_vertices < idx.get_num_vertices()) {
		while (cal_vertex_size(infos) < BUF_SIZE
				&& infos.back().get_id() < idx.get_num_vertices() - 1) {
			infos.push_back(func(idx, infos.back().get_id() + 1));
		}
		std::vector<ext_mem_undirected_vertex *> vertices;
		std::unique_ptr<char[]> buf = read_vertices(reader, infos, vertices);
		assert(infos.size() == vertices.size());
		for (size_t i = 0; i < vertices.size(); i++) {
			assert(infos[i].get_id() == vertices[i]->get_id());
			num_edges += vertices[i]->get_num_edges();
		}
		num_vertices += vertices.size();
		edge_g.check_vertices(vertices, in_part, edge_offs);
		vertex_id_t last_id = infos.back().get_id();
		infos.clear();
		if (last_id < idx.get_num_vertices() - 1) {
			infos.push_back(func(idx, last_id + 1));
			assert(num_vertices < idx.get_num_vertices());
		}
	}
	size_t num_read_edges = 0;
	for (size_t i = 0; i < edge_offs.size(); i++)
		num_read_edges += edge_offs[i];
	assert(num_edges == num_read_edges);
	return num_vertices;
}

void disk_undirected_graph::check_ext_graph(const edge_graph &edge_g,
		const std::string &index_file, large_reader::ptr adj_reader) const
{
	BOOST_LOG_TRIVIAL(info) << "check the graph in the external memory";
	vertex_index::ptr idx;
	// TODO is there a better option?
	if (adj_reader->is_safs())
		idx = vertex_index::safs_load(index_file);
	else
		idx = vertex_index::load(index_file);
	if (idx->is_compressed()) {
		in_mem_cundirected_vertex_index::ptr cidx
			= in_mem_cundirected_vertex_index::create(*idx);
		check_ext_graph(edge_g, *cidx, adj_reader);
	}
	else
		check_ext_graph(edge_g, *undirected_vertex_index::cast(idx), adj_reader);
}

void disk_undirected_graph::check_ext_graph(const edge_graph &edge_g,
		const in_mem_cundirected_vertex_index &idx,
		large_reader::ptr reader) const
{
	class get_undirected_info_func {
		ext_mem_vertex_info buf_info;
	public:
		ext_mem_vertex_info operator()(const in_mem_cundirected_vertex_index &idx,
				vertex_id_t id) {
			if (!buf_info.is_valid()) {
				ext_mem_vertex_info info(id, idx.get_vertex(id).get_off(),
						idx.get_size(id));
				buf_info = info;
				return info;
			}
			else if (buf_info.get_id() == id)
				return buf_info;
			else if (buf_info.get_id() + 1 == id) {
				ext_mem_vertex_info info(id, buf_info.get_off()
						+ idx.get_size(id - 1), idx.get_size(id));
				buf_info = info;
				return info;
			}
			else {
				ext_mem_vertex_info info(id, idx.get_vertex(id).get_off(),
						idx.get_size(id));
				buf_info = info;
				return info;
			}
		}
	};

	size_t num_vertices = check_all_vertices(reader, idx,
			get_undirected_info_func(), edge_g, true);
	BOOST_LOG_TRIVIAL(info) << boost::format("%1% vertices are checked")
		% num_vertices;
}

void disk_undirected_graph::check_ext_graph(const edge_graph &edge_g,
		const undirected_vertex_index &idx, large_reader::ptr reader) const
{
	struct get_undirected_info_func {
		ext_mem_vertex_info operator()(const undirected_vertex_index &idx,
				vertex_id_t id) {
			return idx.get_vertex_info(id);
		}
	};
	size_t num_vertices = check_all_vertices(reader, idx,
			get_undirected_info_func(), edge_g, true);
	BOOST_LOG_TRIVIAL(info) << boost::format("%1% vertices are checked")
		% num_vertices;
}

void disk_directed_graph::check_ext_graph(const edge_graph &edge_g,
		const std::string &index_file, large_reader::ptr adj_reader) const
{
	BOOST_LOG_TRIVIAL(info) << "check the graph in the external memory";
	vertex_index::ptr idx;
	// TODO is there a better option?
	if (adj_reader->is_safs())
		idx = vertex_index::safs_load(index_file);
	else
		idx = vertex_index::load(index_file);
	if (idx->is_compressed()) {
		in_mem_cdirected_vertex_index::ptr cidx
			= in_mem_cdirected_vertex_index::create(*idx);
		check_ext_graph(edge_g, *cidx, adj_reader);
	}
	else
		check_ext_graph(edge_g, *directed_vertex_index::cast(idx), adj_reader);
}

void disk_directed_graph::check_ext_graph(const edge_graph &edge_g,
		const in_mem_cdirected_vertex_index &idx,
		large_reader::ptr reader) const
{
	class get_in_part_info_func {
		ext_mem_vertex_info buf_info;
	public:
		ext_mem_vertex_info operator()(const in_mem_cdirected_vertex_index &idx,
				vertex_id_t id) {
			if (!buf_info.is_valid()) {
				ext_mem_vertex_info info(id, idx.get_vertex(id).get_in_off(),
						idx.get_in_size(id));
				buf_info = info;
				return info;
			}
			else if (buf_info.get_id() == id)
				return buf_info;
			else if (buf_info.get_id() + 1 == id) {
				ext_mem_vertex_info info(id, buf_info.get_off()
						+ idx.get_in_size(id - 1), idx.get_in_size(id));
				buf_info = info;
				return info;
			}
			else {
				ext_mem_vertex_info info(id, idx.get_vertex(id).get_in_off(),
						idx.get_in_size(id));
				buf_info = info;
				return info;
			}
		}
	};

	class get_out_part_info_func {
		ext_mem_vertex_info buf_info;
	public:
		ext_mem_vertex_info operator()(const in_mem_cdirected_vertex_index &idx,
				vertex_id_t id) {
			if (!buf_info.is_valid()) {
				ext_mem_vertex_info info(id, idx.get_vertex(id).get_out_off(),
						idx.get_out_size(id));
				buf_info = info;
				return info;
			}
			else if (buf_info.get_id() == id)
				return buf_info;
			else if (buf_info.get_id() + 1 == id) {
				ext_mem_vertex_info info(id, buf_info.get_off()
						+ idx.get_out_size(id - 1), idx.get_out_size(id));
				buf_info = info;
				return info;
			}
			else {
				ext_mem_vertex_info info(id, idx.get_vertex(id).get_out_off(),
						idx.get_out_size(id));
				buf_info = info;
				return info;
			}
		}
	};

	size_t num_vertices = check_all_vertices(reader, idx, get_in_part_info_func(),
			edge_g, true);
	size_t num_vertices1 = check_all_vertices(reader, idx, get_out_part_info_func(),
			edge_g, false);
	BOOST_VERIFY(num_vertices == num_vertices1);
	BOOST_LOG_TRIVIAL(info) << boost::format("%1% vertices are checked")
		% num_vertices;
}

void disk_directed_graph::check_ext_graph(const edge_graph &edge_g,
		const directed_vertex_index &idx, large_reader::ptr reader) const
{
	struct get_in_part_info_func {
		ext_mem_vertex_info operator()(const directed_vertex_index &idx,
				vertex_id_t id) {
			return idx.get_vertex_info_in(id);
		}
	};
	struct get_out_part_info_func {
		ext_mem_vertex_info operator()(const directed_vertex_index &idx,
				vertex_id_t id) {
			return idx.get_vertex_info_out(id);
		}
	};
	size_t num_vertices = check_all_vertices(reader, idx, get_in_part_info_func(),
			edge_g, true);
	size_t num_vertices1 = check_all_vertices(reader, idx, get_out_part_info_func(),
			edge_g, false);
	BOOST_VERIFY(num_vertices == num_vertices1);
	BOOST_LOG_TRIVIAL(info) << boost::format("%1% vertices are checked")
		% num_vertices;
}

bool disk_serial_graph::dump(const std::string &index_file,
		const std::string &graph_file, bool compressed_index)
{
	struct timeval start, end;
	gettimeofday(&start, NULL);

	// Write the adjacency lists to the graph file.
	if (!name_graph_file(graph_file)) {
		BOOST_LOG_TRIVIAL(error) << std::string(
				"can't name the graph file to ") + graph_file;
		return false;
	}
	gettimeofday(&end, NULL);
	BOOST_LOG_TRIVIAL(info) << boost::format(
			"It takes %1% seconds to dump the graph") % time_diff(start, end);

	start = end;
	graph_header header(get_graph_type(), this->get_num_vertices(),
			this->get_num_edges(), this->get_edge_data_size());
	vertex_index::ptr index = get_index().dump(header, compressed_index);
	creator->create_writer(index_file)->write((const char *) index.get(),
			index->get_index_size());
	gettimeofday(&end, NULL);
	BOOST_LOG_TRIVIAL(info) << boost::format(
			"It takes %1% seconds to dump the index") % time_diff(start, end);
	return true;
}

class graph_file_io
{
public:
	typedef std::shared_ptr<graph_file_io> ptr;

	virtual ~graph_file_io() {
	}

	/*
	 * It read a text of an edge list roughly the size of the wanted bytes.
	 * The returned text may be a little more than the wanted bytes, but
	 * it's guaranteed that all lines are complete.
	 * The returned string ends with '\0'.
	 */
	virtual std::unique_ptr<char[]> read_edge_list_text(const size_t wanted_bytes,
			size_t &read_bytes) = 0;

	virtual bool eof() const = 0;
};

class text_graph_file_io: public graph_file_io
{
	FILE *f;
	ssize_t file_size;
public:
	text_graph_file_io(const std::string file) {
		f = fopen(file.c_str(), "r");
		if (f == NULL)
			ABORT_MSG(boost::format("fail to open %1%: %2%")
					% file % strerror(errno));
		native_file local_f(file);
		file_size = local_f.get_size();
	}

	~text_graph_file_io() {
		if (f)
			fclose(f);
	}

	std::unique_ptr<char[]> read_edge_list_text(const size_t wanted_bytes,
			size_t &read_bytes);

	bool eof() const {
		off_t curr_off = ftell(f);
		return file_size - curr_off == 0;
	}
};

#ifdef USE_GZIP
class gz_graph_file_io: public graph_file_io
{
	std::vector<char> prev_buf;
	size_t prev_buf_bytes;

	gzFile f;
public:
	gz_graph_file_io(const std::string file) {
		BOOST_LOG_TRIVIAL(info) << (std::string("read gz file: ") + file);
		f = gzopen(file.c_str(), "rb");
		prev_buf_bytes = 0;
		prev_buf.resize(PAGE_SIZE);
	}

	~gz_graph_file_io() {
		gzclose(f);
	}

	std::unique_ptr<char[]> read_edge_list_text(const size_t wanted_bytes,
			size_t &read_bytes);

	bool eof() const {
		return gzeof(f) && prev_buf_bytes == 0;
	}
};

std::unique_ptr<char[]> gz_graph_file_io::read_edge_list_text(
		const size_t wanted_bytes1, size_t &read_bytes)
{
	read_bytes = 0;
	size_t wanted_bytes = wanted_bytes1;
	size_t buf_size = wanted_bytes + PAGE_SIZE;
	char *buf = new char[buf_size];
	std::unique_ptr<char[]> ret_buf(buf);
	if (prev_buf_bytes > 0) {
		memcpy(buf, prev_buf.data(), prev_buf_bytes);
		buf += prev_buf_bytes;
		read_bytes += prev_buf_bytes;
		wanted_bytes -= prev_buf_bytes;
		prev_buf_bytes = 0;
	}

	if (!gzeof(f)) {
		int ret = gzread(f, buf, wanted_bytes + PAGE_SIZE);
		if (ret <= 0) {
			if (ret < 0 || !gzeof(f)) {
				BOOST_LOG_TRIVIAL(fatal) << gzerror(f, &ret);
				exit(1);
			}
		}

		if ((size_t) ret > wanted_bytes) {
			int i = 0;
			int over_read = ret - wanted_bytes;
			for (; i < over_read; i++) {
				if (buf[wanted_bytes + i] == '\n') {
					i++;
					break;
				}
			}
			read_bytes += wanted_bytes + i;
			buf += wanted_bytes + i;

			prev_buf_bytes = over_read - i;
			assert(prev_buf_bytes <= PAGE_SIZE);
			memcpy(prev_buf.data(), buf, prev_buf_bytes);
		}
		else
			read_bytes += ret;
	}
	// The line buffer must end with '\0'.
	assert(read_bytes < buf_size);
	ret_buf[read_bytes] = 0;
	return ret_buf;
}
#endif

std::unique_ptr<char[]> text_graph_file_io::read_edge_list_text(
		const size_t wanted_bytes, size_t &read_bytes)
{
	off_t curr_off = ftell(f);
	off_t off = curr_off + wanted_bytes;
	// After we just to the new location, we need to further read another
	// page to search for the end of a line. If there isn't enough data,
	// we can just read all remaining data.
	if (off + PAGE_SIZE < file_size) {
		int ret = fseek(f, off, SEEK_SET);
		if (ret < 0) {
			perror("fseek");
			return NULL;
		}

		char buf[PAGE_SIZE];
		ret = fread(buf, sizeof(buf), 1, f);
		if (ret != 1) {
			perror("fread");
			return NULL;
		}
		unsigned i;
		for (i = 0; i < sizeof(buf); i++)
			if (buf[i] == '\n')
				break;
		// A line shouldn't be longer than a page.
		assert(i != sizeof(buf));

		// We read a little more than asked to make sure that we read
		// the entire line.
		read_bytes = wanted_bytes + i + 1;

		// Go back to the original offset in the file.
		ret = fseek(f, curr_off, SEEK_SET);
		assert(ret == 0);
	}
	else {
		read_bytes = file_size - curr_off;
	}

	// The line buffer must end with '\0'.
	char *line_buf = new char[read_bytes + 1];
	BOOST_VERIFY(fread(line_buf, read_bytes, 1, f) == 1);
	line_buf[read_bytes] = 0;

	return std::unique_ptr<char[]>(line_buf);
}

struct edge_line
{
	vertex_id_t from;
	vertex_id_t to;
	std::string data;

	edge_line(vertex_id_t from, vertex_id_t to, std::string data) {
		this->from = from;
		this->to = to;
		this->data = data;
	}

	edge_line(vertex_id_t from, vertex_id_t to) {
		this->from = from;
		this->to = to;
	}
};

struct edge_line parse_line(char *line)
{
	int len = strlen(line);

	char *first = line;
	for (; isspace(*first); first++);
	if (!isdigit(*first))
		throw format_error(
				std::string("the first entry isn't a number: ") + first);

	char *second = first;
	for (; isdigit(*second); second++);
	*second = 0;
	long from = atol(first);
	assert(from >= 0 && from < MAX_VERTEX_ID);

	if (second - line == len)
		throw format_error(std::string("there isn't second entry: ") + line);
	second++;
	if (!isdigit(*second))
		throw format_error(
				std::string("the second entry isn't a number: ") + second);
	char *third = second;
	for (; isdigit(*third); third++);
	*third = 0;
	long to = atol(second);
	assert(to >= 0 && to < MAX_VERTEX_ID);

	if (third - line == len)
		return edge_line(from, to);
	else {
		third++;
		return edge_line(from, to, third);
	}
}

size_t parse_edge_list_line(char *line, edge<ts_edge_data> &e)
{
	if (line[0] == '#')
		return 0;
	struct edge_line res = parse_line(line);
	if (!isdigit(res.data[0]))
		throw format_error(std::string("the third entry isn't a number: ")
				+ res.data);
	time_t timestamp = atol(res.data.c_str());
	ts_edge_data data(timestamp);
	e = edge<ts_edge_data>(res.from, res.to, data);
	return 1;
}

int parse_edge_list_line(char *line, edge<edge_count> &e)
{
	if (line[0] == '#')
		return 0;
	struct edge_line res = parse_line(line);
	if (!isdigit(res.data[0]))
		throw format_error(std::string("the third entry isn't a number: ")
				+ res.data);
	edge_count c(atol(res.data.c_str()));
	e = edge<edge_count>(res.from, res.to, c);
	return 1;
}

int parse_edge_list_line(char *line, edge<> &e)
{
	if (line[0] == '#')
		return 0;
	struct edge_line res = parse_line(line);
	e = edge<>(res.from, res.to);
	return 1;
}

/**
 * Parse the edge list in the character buffer.
 * `size' doesn't include '\0'.
 */
template<class edge_data_type>
size_t parse_edge_list_text(char *line_buf, size_t size,
		std::vector<edge<edge_data_type> > &edges)
{
	char *line_end;
	char *line = line_buf;
	size_t num_edges = 0;
	while ((line_end = strchr(line, '\n'))) {
		assert(line_end - line_buf <= (ssize_t) size);
		*line_end = 0;
		if (*(line_end - 1) == '\r')
			*(line_end - 1) = 0;
		edge<edge_data_type> e;
		int num = parse_edge_list_line(line, e);
		if (num > 0)
			edges.push_back(e);
		num_edges += num;
		line = line_end + 1;
	}
	if (line - line_buf < (ssize_t) size) {
		edge<edge_data_type> e;
		int num = parse_edge_list_line(line, e);
		if (num > 0)
			edges.push_back(e);
		num_edges += num;
	}
	return num_edges;
}

template<class edge_data_type>
class text_edge_task: public thread_task
{
	std::unique_ptr<char[]> line_buf;
	size_t size;
	bool directed;
public:
	text_edge_task(std::unique_ptr<char[]> line_buf, size_t size, bool directed) {
		this->line_buf = std::move(line_buf);
		this->size = size;
		this->directed = directed;
	}

	void run() {
		std::vector<edge<edge_data_type> > edges;
		parse_edge_list_text(line_buf.get(), size, edges);
		el_container<edge_data_type> *local_edge_buf
			= (el_container<edge_data_type> *) thread::get_curr_thread()->get_user_data();
		local_edge_buf->add(edges);
	}
};

template<class edge_data_type>
class text_edge_file_task: public thread_task
{
	std::string file_name;
public:
	text_edge_file_task(const std::string file_name) {
		this->file_name = file_name;
	}

	void run();
};

template<class edge_data_type>
void text_edge_file_task<edge_data_type>::run()
{
	graph_file_io::ptr io;
	if (is_compressed(file_name)) {
#ifdef USE_GZIP
		io = graph_file_io::ptr(new gz_graph_file_io(file_name));
#else
		BOOST_LOG_TRIVIAL(error) << "Doesn't support reading gz file";
		BOOST_LOG_TRIVIAL(error)
			<< "zlib is required to support reading gz file";
		exit(1);
#endif
	}
	else
		io = graph_file_io::ptr(new text_graph_file_io(file_name));

	el_container<edge_data_type> *local_edge_buf
		= (el_container<edge_data_type> *) thread::get_curr_thread()->get_user_data();
	while (!io->eof()) {
		size_t size = 0;
		std::unique_ptr<char[]> data = io->read_edge_list_text(
				EDGE_LIST_BLOCK_SIZE, size);

		std::vector<edge<edge_data_type> > edges;
		parse_edge_list_text(data.get(), size, edges);
		local_edge_buf->add(edges);
	}

	std::cout << boost::format("There are %1% edges in thread %2%\n")
		% local_edge_buf->size() % thread::get_curr_thread()->get_id();
}

template<class edge_data_type>
void directed_edge_graph<edge_data_type>::read_out_edges(edge_stream_t &stream,
		vertex_id_t until_id, std::vector<edge<edge_data_type> > &v_edges) const
{
	if (stream.empty())
		return;

	while (!stream.empty() && stream->get_from() < until_id) {
		v_edges.push_back(*stream);
		++stream;
	}
}

template<class edge_data_type>
void directed_edge_graph<edge_data_type>::read_in_edges(edge_stream_t &stream,
		vertex_id_t until_id, std::vector<edge<edge_data_type> > &v_edges) const
{
	if (stream.empty())
		return;

	while (!stream.empty() && stream->get_to() < until_id) {
		v_edges.push_back(*stream);
		++stream;
	}
}

template<class edge_data_type>
void undirected_edge_graph<edge_data_type>::read_edges(edge_stream_t &stream,
		vertex_id_t until_id, std::vector<edge<edge_data_type> > &v_edges) const
{
	if (stream.empty())
		return;

	while (!stream.empty() && stream->get_from() < until_id) {
		v_edges.push_back(*stream);
		++stream;
	}
}

class write_graph_thread: public thread
{
	typedef std::shared_ptr<serial_subgraph> subgraph_ptr;
	struct subgraph_comp {
		bool operator()(const subgraph_ptr &g1, const subgraph_ptr &g2) {
			return g1->get_start_id() > g2->get_start_id();
		}
	};

	std::vector<subgraph_ptr> added_subgraphs;

	// The total size of subgraphs in the priority queue.
	std::atomic<size_t> tot_subgraph_size;
	// The last vertex Id that have been observed.
	volatile vertex_id_t last_vertex_id;
	volatile vertex_id_t top_vertex_id;
	std::priority_queue<subgraph_ptr, std::vector<subgraph_ptr>, subgraph_comp> subgraphs;
	pthread_spinlock_t lock;
	serial_graph &g;
	volatile vertex_id_t curr_id;
	vertex_id_t max_id;
public:
	write_graph_thread(serial_graph &_g,
			vertex_id_t max_id): thread("write-thread", 0), g(_g) {
		tot_subgraph_size = 0;
		top_vertex_id = 0;
		last_vertex_id = 0;
		curr_id = 0;
		this->max_id = max_id;
		pthread_spin_init(&lock, PTHREAD_PROCESS_PRIVATE);
	}

	void add_vertices(subgraph_ptr subg) {
		while (tot_subgraph_size > write_subgraphs_size
				&& subg->get_start_id() > curr_id)
			usleep(10000);

		pthread_spin_lock(&lock);
		added_subgraphs.push_back(subg);
		tot_subgraph_size += subg->get_size();
		if (last_vertex_id < subg->get_end_id())
			last_vertex_id = subg->get_end_id();
		pthread_spin_unlock(&lock);
		activate();
	}

	void run();
};

void write_graph_thread::run()
{
	do {
		std::vector<subgraph_ptr> copy;
		pthread_spin_lock(&lock);
		copy = added_subgraphs;
		added_subgraphs.clear();
		pthread_spin_unlock(&lock);
		if (copy.empty() && (subgraphs.empty() || subgraphs.top()->get_start_id() > curr_id)) {
			usleep(10000);
		}

		BOOST_FOREACH(subgraph_ptr subg, copy) {
			subgraphs.push(subg);
		}

		if (!subgraphs.empty()) {
			assert(subgraphs.top()->get_start_id() >= curr_id);
			top_vertex_id = subgraphs.top()->get_start_id();
		}
		while (!subgraphs.empty() && subgraphs.top()->get_start_id() == curr_id) {
			top_vertex_id = subgraphs.top()->get_start_id();
			subgraph_ptr subg = subgraphs.top();
			tot_subgraph_size -= subg->get_size();
			g.add_vertices(*subg);
			subgraphs.pop();
			curr_id = subg->get_end_id();
		}
	} while (curr_id <= max_id);
	g.finalize_graph_file();
	BOOST_LOG_TRIVIAL(info) << boost::format("write %1% vertices") % curr_id;
	stop();
}

template<class edge_data_type>
class construct_directed_vertex_task: public thread_task
{
	typedef std::vector<edge<edge_data_type> > edge_list_t;
	std::shared_ptr<edge_list_t> in_edges;
	std::shared_ptr<edge_list_t> out_edges;
	vertex_id_t start_id;
	vertex_id_t end_id;
	write_graph_thread &write_thread;
	bool has_edge_data;

	typename edge_list_t::const_iterator add_in_edges(
			typename edge_list_t::const_iterator it,
			typename edge_list_t::const_iterator end, vertex_id_t id,
			in_mem_directed_vertex<edge_data_type> &v) {
		if (it == end)
			return it;
		assert(it->get_to() >= id);
		while (it != end && it->get_to() == id) {
			v.add_in_edge(*it);
			it++;
		}
		return it;
	}

	typename edge_list_t::const_iterator add_out_edges(
			typename edge_list_t::const_iterator it,
			typename edge_list_t::const_iterator end, vertex_id_t id,
			in_mem_directed_vertex<edge_data_type> &v) {
		if (it == end)
			return it;
		assert(it->get_from() >= id);
		while (it != end && it->get_from() == id) {
			v.add_out_edge(*it);
			it++;
		}
		return it;
	}
public:
	construct_directed_vertex_task(write_graph_thread &_write_thread,
			bool has_edge_data, vertex_id_t start_id, vertex_id_t end_id,
			std::shared_ptr<edge_list_t> in_edges,
			std::shared_ptr<edge_list_t> out_edges): write_thread(_write_thread) {
		this->in_edges = in_edges;
		this->out_edges = out_edges;
		this->start_id = start_id;
		this->end_id = end_id;
		this->has_edge_data = has_edge_data;
	}

	void run() {
		comp_edge<edge_data_type> edge_comparator;
		comp_in_edge<edge_data_type> in_edge_comparator;
		std::sort(in_edges->begin(), in_edges->end(), in_edge_comparator);
		std::sort(out_edges->begin(), out_edges->end(), edge_comparator);

		std::shared_ptr<directed_serial_subgraph> subg
			= std::shared_ptr<directed_serial_subgraph>(new directed_serial_subgraph());
		typename edge_list_t::const_iterator in_it = in_edges->begin();
		typename edge_list_t::const_iterator out_it = out_edges->begin();
		for (vertex_id_t id = start_id; id < end_id; id++) {
			in_mem_directed_vertex<edge_data_type> v(id, has_edge_data);
			in_it = add_in_edges(in_it, in_edges->end(), id, v);
			out_it = add_out_edges(out_it, out_edges->end(), id, v);
			subg->add_vertex(v);
		}
		write_thread.add_vertices(subg);
	}
};

template<class edge_data_type>
class construct_undirected_vertex_task: public thread_task
{
	typedef std::vector<edge<edge_data_type> > edge_list_t;
	std::shared_ptr<edge_list_t> edges;
	vertex_id_t start_id;
	vertex_id_t end_id;
	write_graph_thread &write_thread;
	bool has_edge_data;

	typename edge_list_t::const_iterator add_edges(
			typename edge_list_t::const_iterator it,
			typename edge_list_t::const_iterator end, vertex_id_t id,
			in_mem_undirected_vertex<edge_data_type> &v) {
		if (it == end)
			return it;
		assert(it->get_from() >= id);
		while (it != end && it->get_from() == id) {
			v.add_edge(*it);
			it++;
		}
		return it;
	}
public:
	construct_undirected_vertex_task(write_graph_thread &_write_thread,
			bool has_edge_data, vertex_id_t start_id, vertex_id_t end_id,
			std::shared_ptr<edge_list_t> edges): write_thread(_write_thread) {
		this->edges = edges;
		this->start_id = start_id;
		this->end_id = end_id;
		this->has_edge_data = has_edge_data;
	}

	void run() {
		comp_edge<edge_data_type> edge_comparator;
		std::sort(edges->begin(), edges->end(), edge_comparator);

		std::shared_ptr<undirected_serial_subgraph> subg
			= std::shared_ptr<undirected_serial_subgraph>(new undirected_serial_subgraph());
		typename edge_list_t::const_iterator it = edges->begin();
		for (vertex_id_t id = start_id; id < end_id; id++) {
			in_mem_undirected_vertex<edge_data_type> v(id, has_edge_data);
			it = add_edges(it, edges->end(), id, v);
			subg->add_vertex(v);
		}
		write_thread.add_vertices(subg);
	}
};

template<class edge_data_type>
serial_graph::ptr undirected_edge_graph<edge_data_type>::serialize_graph(
		large_io_creator::ptr creator) const
{
	struct timeval start, end;
	gettimeofday(&start, NULL);
	BOOST_LOG_TRIVIAL(info) << "start to serialize an undirected graph";
	serial_graph::ptr g = create_serial_graph(creator);
	std::vector<edge_stream_t> its;
	for (size_t i = 0; i < edge_lists.size(); i++)
		its.push_back(edge_lists[i]->get_stream());
	vertex_id_t max_id = get_max_vertex_id();

	std::vector<task_thread *> threads(num_threads);
	for (int i = 0; i < num_threads; i++) {
		task_thread *t = new task_thread(std::string(
					"graph-task-thread") + itoa(i), -1);
		t->start();
		threads[i] = t;
	}
	write_graph_thread *write_thread = new write_graph_thread(*g, max_id);
	write_thread->start();

	BOOST_LOG_TRIVIAL(info) << boost::format(
			"start to construct the graph. max id: %1%") % max_id;

	int thread_no = 0;
	for (vertex_id_t id = 0; id <= max_id; ) {
		std::shared_ptr<edge_list_t> v_edges
			= std::shared_ptr<edge_list_t>(new edge_list_t());
		vertex_id_t end_id = std::min(id + VERTEX_TASK_SIZE, max_id + 1);
		for (size_t i = 0; i < edge_lists.size(); i++)
			read_edges(its[i], end_id, *v_edges);

		construct_undirected_vertex_task<edge_data_type> *task
			= new construct_undirected_vertex_task<edge_data_type>(*write_thread,
					edge_graph::has_edge_data(), id, end_id, v_edges);
		threads[thread_no % num_threads]->add_task(task);
		thread_no++;
		id = end_id;
	}

	for (int i = 0; i < num_threads; i++) {
		threads[i]->wait4complete();
		threads[i]->stop();
		threads[i]->join();
		delete threads[i];
	}
	write_thread->join();
	delete write_thread;
	BOOST_LOG_TRIVIAL(info) << boost::format(
			"serial graph has %1% edges, edge graph has %2% edges")
			% g->get_num_edges() % get_num_edges();
	assert(g->get_num_edges() == get_num_edges());
	gettimeofday(&end, NULL);
	BOOST_LOG_TRIVIAL(info) << boost::format(
			"It takes %1% to serialize an undirected graph") % time_diff(start, end);
	return g;
}

template<class edge_data_type>
serial_graph::ptr directed_edge_graph<edge_data_type>::serialize_graph(
		large_io_creator::ptr creator) const
{
	struct timeval start, end;
	gettimeofday(&start, NULL);
	BOOST_LOG_TRIVIAL(info) << "start to serialize a directed graph";
	serial_graph::ptr g = create_serial_graph(creator);
	assert(in_edge_lists.size() == out_edge_lists.size());
	for (size_t i = 0; i < in_edge_lists.size(); i++)
		assert(in_edge_lists[i]->size() == out_edge_lists[i]->size());

	std::vector<edge_stream_t> out_its;
	std::vector<edge_stream_t> in_its;
	for (size_t i = 0; i < out_edge_lists.size(); i++) {
		out_its.push_back(out_edge_lists[i]->get_stream());
		in_its.push_back(in_edge_lists[i]->get_stream());
	}
	vertex_id_t max_id = get_max_vertex_id();

	std::vector<task_thread *> threads(num_threads);
	for (int i = 0; i < num_threads; i++) {
		task_thread *t = new task_thread(std::string(
					"graph-task-thread") + itoa(i), -1);
		t->start();
		threads[i] = t;
	}
	write_graph_thread *write_thread = new write_graph_thread(*g, max_id);
	write_thread->start();

	BOOST_LOG_TRIVIAL(info) << boost::format(
				"start to construct the graph. max id: %1%") % max_id;

	int thread_no = 0;
	for (vertex_id_t id = 0; id <= max_id; ) {
		std::shared_ptr<edge_list_t> v_in_edges
			= std::shared_ptr<edge_list_t>(new edge_list_t());
		std::shared_ptr<edge_list_t> v_out_edges
			= std::shared_ptr<edge_list_t>(new edge_list_t());
		vertex_id_t end_id = std::min(id + VERTEX_TASK_SIZE, max_id + 1);
		for (size_t i = 0; i < in_edge_lists.size(); i++) {
			read_in_edges(in_its[i], end_id, *v_in_edges);
			read_out_edges(out_its[i], end_id, *v_out_edges);
		}

		construct_directed_vertex_task<edge_data_type> *task
			= new construct_directed_vertex_task<edge_data_type>(*write_thread,
					edge_graph::has_edge_data(), id, end_id, v_in_edges,
					v_out_edges);
		threads[thread_no % num_threads]->add_task(task);
		thread_no++;
		id = end_id;
	}

	for (int i = 0; i < num_threads; i++) {
		threads[i]->wait4complete();
		threads[i]->stop();
		threads[i]->join();
		delete threads[i];
	}
	write_thread->join();
	delete write_thread;
	assert(g->get_num_edges() == get_num_edges());
	gettimeofday(&end, NULL);
	BOOST_LOG_TRIVIAL(info) << boost::format(
			"It takes %1% to serialize a directed graph") % time_diff(start, end);
	return g;
}

/*
 * This function loads edge lists from a tex file, parses them in parallel,
 * and convert the graph into the form of adjacency lists.
 */
template<class edge_data_type>
edge_graph::ptr par_load_edge_list_text(const std::vector<std::string> &files,
		bool has_edge_data, bool directed, bool in_mem)
{
	struct timeval start, end;
	gettimeofday(&start, NULL);
	BOOST_LOG_TRIVIAL(info) << "start to construct edge list";
	std::vector<task_thread *> threads(num_threads);
	for (int i = 0; i < num_threads; i++) {
		task_thread *t = new task_thread(std::string(
					"graph-task-thread") + itoa(i), -1);
		if (directed)
			t->set_user_data(new directed_el_container<edge_data_type>(in_mem));
		else
			t->set_user_data(new undirected_el_container<edge_data_type>(in_mem));
		t->start();
		threads[i] = t;
	}
	int thread_no = 0;
	if (files.size() == 1) {
		const std::string file = files[0];
		if (!safs::file_exist(file)) {
			BOOST_LOG_TRIVIAL(error) << file << " doesn't exist";
			return edge_graph::ptr();
		}

		BOOST_LOG_TRIVIAL(info) << (std::string(
					"start to read the edge list from ") + file.c_str());
		graph_file_io::ptr io;
		if (is_compressed(file)) {
#ifdef USE_GZIP
			io = graph_file_io::ptr(new gz_graph_file_io(file));
#else
			BOOST_LOG_TRIVIAL(error) << "Doesn't support reading gz file";
			BOOST_LOG_TRIVIAL(error)
				<< "zlib is required to support reading gz file";
			exit(1);
#endif
		}
		else
			io = graph_file_io::ptr(new text_graph_file_io(file));
		while (!io->eof()) {
			size_t size = 0;
			thread_task *task = new text_edge_task<edge_data_type>(
					io->read_edge_list_text(EDGE_LIST_BLOCK_SIZE, size),
					size, directed);
			threads[thread_no % num_threads]->add_task(task);
			thread_no++;
		}
	}
	else {
		for (size_t i = 0; i < files.size(); i++) {
			if (!safs::file_exist(files[i])) {
				BOOST_LOG_TRIVIAL(error) << files[i] << " doesn't exist";
				continue;
			}
			thread_task *task = new text_edge_file_task<edge_data_type>(files[i]);
			threads[thread_no % num_threads]->add_task(task);
			thread_no++;
		}
	}
	for (int i = 0; i < num_threads; i++)
		threads[i]->wait4complete();
	gettimeofday(&end, NULL);
	BOOST_LOG_TRIVIAL(info) << boost::format(
			"It takes %1% seconds to construct edge list") % time_diff(start, end);
	start = end;
	BOOST_LOG_TRIVIAL(info) << "start to construct an edge graph";

	size_t num_edges = 0;
	std::vector<typename el_container<edge_data_type>::ptr> edge_lists(num_threads);
	for (int i = 0; i < num_threads; i++) {
		el_container<edge_data_type> *local_edges
			= (el_container<edge_data_type> *) threads[i]->get_user_data();
		num_edges += local_edges->size();
		edge_lists[i] = typename el_container<edge_data_type>::ptr(local_edges);
	}
	BOOST_LOG_TRIVIAL(info) << boost::format("There are %1% edges") % num_edges;

	size_t edge_data_size = has_edge_data ? sizeof(edge_data_type) : 0;
	edge_graph::ptr edge_g;
	if (directed)
		edge_g = edge_graph::ptr(new directed_edge_graph<edge_data_type>(
					edge_lists, edge_data_size));
	else
		edge_g = edge_graph::ptr(new undirected_edge_graph<edge_data_type>(
					edge_lists, edge_data_size));
	gettimeofday(&end, NULL);

	BOOST_LOG_TRIVIAL(info) << boost::format(
			"It takes %1% seconds to construct an edge graph") % time_diff(start, end);
	BOOST_LOG_TRIVIAL(info) << boost::format(
			"There are %1% edges in the edge graph") % edge_g->get_num_edges();

	for (int i = 0; i < num_threads; i++) {
		threads[i]->stop();
		threads[i]->join();
		delete threads[i];
	}

	return edge_g;
}

edge_graph::ptr parse_edge_lists(const std::vector<std::string> &edge_list_files,
		int edge_attr_type, bool directed, bool in_mem)
{
	BOOST_LOG_TRIVIAL(info) << "beofre load edge list";
	edge_graph::ptr g;
	switch(edge_attr_type) {
		case EDGE_COUNT:
			g = par_load_edge_list_text<edge_count>(edge_list_files, true,
					directed, in_mem);
			break;
		case EDGE_TIMESTAMP:
			g = par_load_edge_list_text<ts_edge_data>(edge_list_files, true,
					directed, in_mem);
			break;
		default:
			g = par_load_edge_list_text<empty_data>(edge_list_files, false,
					directed, in_mem);
	}
	return g;
}

serial_graph::ptr construct_graph(edge_graph::ptr edge_g,
		large_io_creator::ptr creator)
{
	BOOST_LOG_TRIVIAL(info) << "before sorting edges";
	struct timeval start, end;
	gettimeofday(&start, NULL);
	edge_g->sort_edges();
	gettimeofday(&end, NULL);
	BOOST_LOG_TRIVIAL(info) << boost::format(
			"It takes %1% seconds to sort edge list") % time_diff(start, end);

	return edge_g->serialize_graph(creator);
}

edge_graph::ptr construct_edge_list(const std::vector<vertex_id_t> from,
		const std::vector<vertex_id_t> to, int edge_attr_type, bool directed)
{
	if (from.size() != to.size()) {
		BOOST_LOG_TRIVIAL(error) << boost::format(
				"from vector (%1%) and to vector (%2%) have different length")
			% from.size() % to.size();
		return edge_graph::ptr();
	}

	size_t num_edges = from.size();
	std::vector<el_container<empty_data>::ptr> edge_lists(1);
	if (directed)
		edge_lists[0] = el_container<empty_data>::ptr(
				new directed_el_container<empty_data>(true));
	else
		edge_lists[0] = el_container<empty_data>::ptr(
				new undirected_el_container<empty_data>(true));

	for (size_t i = 0; i < num_edges; i++)
		edge_lists[0]->push_back(edge<empty_data>(from[i], to[i]));

	if (directed)
		return edge_graph::ptr(new directed_edge_graph<empty_data>(
					edge_lists, 0));
	else
		return edge_graph::ptr(new undirected_edge_graph<empty_data>(
					edge_lists, 0));
}

>>>>>>> b1bd08e5
}

}<|MERGE_RESOLUTION|>--- conflicted
+++ resolved
@@ -504,1455 +504,6 @@
 		return mem_serial_graph::ptr(new mem_undirected_graph(edge_data_size));
 }
 
-<<<<<<< HEAD
-=======
-template<class edge_data_type = empty_data>
-class undirected_edge_graph: public edge_graph
-{
-	typedef std::vector<edge<edge_data_type> > edge_list_t;
-	typedef typename edge_vector<edge_data_type>::edge_stream edge_stream_t;
-
-	std::vector<std::shared_ptr<edge_vector<edge_data_type> > > edge_lists;
-
-	off_t add_edges(const edge_vector<edge_data_type> &edges, off_t idx,
-			vertex_id_t id, std::vector<edge<edge_data_type> > &v_edges) const;
-
-	void read_edges(edge_stream_t &, vertex_id_t until_id, edge_list_t &v_edges) const;
-
-	vertex_id_t get_max_vertex_id() const {
-		vertex_id_t max_id = 0;
-		for (size_t i = 0; i < edge_lists.size(); i++)
-			if (!edge_lists[i]->empty())
-				max_id = std::max(edge_lists[i]->back().get_from(), max_id);
-		return max_id;
-	}
-
-	serial_graph::ptr create_serial_graph(large_io_creator::ptr creator) const {
-		if (creator == NULL)
-			return serial_graph::ptr(new mem_undirected_graph(
-						this->get_edge_data_size()));
-		else
-			return serial_graph::ptr(new disk_undirected_graph(*this, creator));
-	}
-public:
-	/*
-	 * num_edges tells the edge graph that there will be num_edges
-	 * edges added to the graph.
-	 */
-	undirected_edge_graph(
-			std::vector<typename el_container<edge_data_type>::ptr> &edge_lists,
-			size_t edge_data_size): edge_graph(edge_data_size) {
-		BOOST_FOREACH(auto el, edge_lists) {
-			this->edge_lists.push_back(
-					((undirected_el_container<edge_data_type> &) *el).get_edges());
-		}
-	}
-
-	void sort_edges() {
-		for (size_t i = 0; i < edge_lists.size(); i++)
-			edge_lists[i]->sort(true);
-	}
-
-	size_t get_num_edges() const {
-		size_t num_edges = 0;
-		for (size_t i = 0; i < edge_lists.size(); i++)
-			num_edges += edge_lists[i]->size();
-		return num_edges / 2;
-	}
-
-	void check_vertices(
-			const std::vector<ext_mem_undirected_vertex *> &vertices,
-			bool in_part, std::vector<off_t> &edge_offs) const;
-	virtual std::shared_ptr<serial_graph> serialize_graph(
-			large_io_creator::ptr creator) const;
-};
-
-/*
- * This represents a directed graph in the form of edge list.
- * It maintains a sorted list of out-edges (sorted on the from vertices)
- * and a sorted list of in-edges (sorted on the to vertices).
- */
-template<class edge_data_type = empty_data>
-class directed_edge_graph: public edge_graph
-{
-	typedef std::vector<edge<edge_data_type> > edge_list_t;
-	typedef typename edge_vector<edge_data_type>::edge_stream edge_stream_t;
-
-	std::vector<std::shared_ptr<edge_vector<edge_data_type> > > in_edge_lists;
-	std::vector<std::shared_ptr<edge_vector<edge_data_type> > > out_edge_lists;
-
-	void read_out_edges(edge_stream_t &, vertex_id_t until_id, edge_list_t &v_edges) const;
-	void read_in_edges(edge_stream_t &, vertex_id_t until_id, edge_list_t &v_edges) const;
-
-	vertex_id_t get_max_vertex_id() const {
-		vertex_id_t max_id = 0;
-		for (size_t i = 0; i < out_edge_lists.size(); i++) {
-			if (!out_edge_lists[i]->empty())
-				max_id = std::max(out_edge_lists[i]->back().get_from(), max_id);
-			if (!in_edge_lists[i]->empty())
-				max_id = std::max(in_edge_lists[i]->back().get_to(), max_id);
-		}
-		return max_id;
-	}
-
-	serial_graph::ptr create_serial_graph(large_io_creator::ptr creator) const {
-		if (creator == NULL)
-			return serial_graph::ptr(new mem_directed_graph(
-						this->get_edge_data_size()));
-		else
-			return serial_graph::ptr(new disk_directed_graph(*this, creator));
-	}
-public:
-	/*
-	 * num_edges tells the edge graph that there will be num_edges
-	 * edges added to the graph.
-	 */
-	directed_edge_graph(
-			std::vector<typename el_container<edge_data_type>::ptr> &edge_lists,
-			size_t edge_data_size): edge_graph(edge_data_size) {
-		BOOST_FOREACH(auto el, edge_lists) {
-			this->in_edge_lists.push_back(
-					((directed_el_container<edge_data_type> &) *el).get_in_edges());
-			this->out_edge_lists.push_back(
-					((directed_el_container<edge_data_type> &) *el).get_out_edges());
-		}
-	}
-
-	void sort_edges() {
-		for (size_t i = 0; i < in_edge_lists.size(); i++) {
-			out_edge_lists[i]->sort(true);
-			in_edge_lists[i]->sort(false);
-		}
-	}
-
-	void check_vertices(
-			const std::vector<ext_mem_undirected_vertex *> &vertices,
-			bool in_part, std::vector<off_t> &edge_offs) const;
-	virtual std::shared_ptr<serial_graph> serialize_graph(
-			large_io_creator::ptr creator) const;
-
-	size_t get_num_edges() const {
-		size_t num_edges = 0;
-		for (size_t i = 0; i < in_edge_lists.size(); i++)
-			num_edges += in_edge_lists[i]->size();
-		return num_edges;
-	}
-};
-
-template<class edge_data_type>
-off_t undirected_edge_graph<edge_data_type>::add_edges(
-		const edge_vector<edge_data_type> &edges, off_t idx,
-		vertex_id_t id, std::vector<edge<edge_data_type> > &v_edges) const
-{
-	if ((size_t) idx >= edges.size())
-		return idx;
-
-	assert(edges[idx].get_from() >= id);
-	off_t num_edges = edges.size();
-	while (idx < num_edges && edges[idx].get_from() == id) {
-		v_edges.push_back(edges[idx++]);
-	}
-	return idx;
 }
 
-/*
- * We fetch edges starting at the locations specified by `edge_offs'
- * until we reach `end_vid' (`end_vid' is excluded). All fetched edges
- * are returned in `edges', and `edge_offs' is updated with the locations
- * where we stopped fetching edges.
- */
-template<class edge_data_type>
-void get_edges(
-		const std::vector<std::shared_ptr<edge_vector<edge_data_type> > > &edge_lists,
-		vertex_id_t end_vid, bool in_part, std::vector<off_t> &edge_offs,
-		std_edge_vector<edge_data_type> &edges)
-{
-	assert(edge_offs.size() == edge_lists.size());
-	for (size_t i = 0; i < edge_lists.size(); i++) {
-		typename edge_vector<edge_data_type>::edge_stream strm
-			= edge_lists[i]->get_stream(edge_offs[i]);
-		size_t num_edges = 0;
-		while (!strm.empty()) {
-			edge<edge_data_type> e = *strm;
-			++strm;
-			if ((in_part && e.get_to() >= end_vid)
-					|| (!in_part && e.get_from() >= end_vid))
-				break;
-			edges.push_back(e);
-			num_edges++;
-		}
-		edge_offs[i] += num_edges;
-	}
-}
-
-template<class edge_data_type>
-void undirected_edge_graph<edge_data_type>::check_vertices(
-		const std::vector<ext_mem_undirected_vertex *> &vertices,
-		bool, std::vector<off_t> &edge_offs) const
-{
-	if (edge_offs.empty())
-		edge_offs.resize(edge_lists.size());
-	assert(!vertices.empty());
-	std_edge_vector<edge_data_type> edges;
-	vertex_id_t end_vid = vertices.back()->get_id() + 1;
-	get_edges(edge_lists, end_vid, false, edge_offs, edges);
-	if (!edges.empty()) {
-		edges.sort(true);
-		assert(edges.front().get_from() >= vertices.front()->get_id());
-		assert(edges.back().get_from() == vertices.back()->get_id());
-	}
-
-	auto it = edges.cbegin();
-	for (size_t i = 0; i < vertices.size(); i++) {
-		ext_mem_undirected_vertex *v = vertices[i];
-		for (size_t j = 0; j < v->get_num_edges(); j++, it++) {
-			assert(it != edges.cend());
-			edge<edge_data_type> e = *it;
-			BOOST_VERIFY(v->get_neighbor(j) == e.get_to());
-			BOOST_VERIFY(v->get_id() == e.get_from());
-			if (v->has_edge_data())
-				assert(v->get_edge_data<edge_data_type>(j) == e.get_data());
-		}
-	}
-}
-
-template<class edge_data_type>
-void directed_edge_graph<edge_data_type>::check_vertices(
-		const std::vector<ext_mem_undirected_vertex *> &vertices,
-		bool in_part, std::vector<off_t> &edge_offs) const
-{
-	if (edge_offs.empty())
-		edge_offs.resize(in_edge_lists.size());
-	assert(!vertices.empty());
-	std_edge_vector<edge_data_type> edges;
-	vertex_id_t end_vid = vertices.back()->get_id() + 1;
-	if (in_part) {
-		get_edges(in_edge_lists, end_vid, in_part, edge_offs, edges);
-		if (!edges.empty()) {
-			edges.sort(false);
-			assert(edges.front().get_to() >= vertices.front()->get_id());
-			assert(edges.back().get_to() <= vertices.back()->get_id());
-		}
-	}
-	else {
-		get_edges(out_edge_lists, end_vid, in_part, edge_offs, edges);
-		if (!edges.empty()) {
-			edges.sort(true);
-			assert(edges.front().get_from() >= vertices.front()->get_id());
-			assert(edges.back().get_from() <= vertices.back()->get_id());
-		}
-	}
-
-	auto it = edges.cbegin();
-	for (size_t i = 0; i < vertices.size(); i++) {
-		// Check in-edges
-		if (in_part) {
-			ext_mem_undirected_vertex *v = vertices[i];
-			for (size_t j = 0; j < v->get_num_edges(); j++, it++) {
-				assert(it != edges.cend());
-				edge<edge_data_type> e = *it;
-				BOOST_VERIFY(v->get_neighbor(j) == e.get_from());
-				BOOST_VERIFY(v->get_id() == e.get_to());
-				if (v->has_edge_data())
-					assert(v->get_edge_data<edge_data_type>(j) == e.get_data());
-			}
-		}
-		else {
-			// Check out-edges
-			ext_mem_undirected_vertex *v = vertices[i];
-			for (size_t j = 0; j < v->get_num_edges(); j++, it++) {
-				assert(it != edges.cend());
-				edge<edge_data_type> e = *it;
-				BOOST_VERIFY(v->get_id() == e.get_from());
-				BOOST_VERIFY(v->get_neighbor(j) == e.get_to());
-				if (v->has_edge_data())
-					assert(v->get_edge_data<edge_data_type>(j) == e.get_data());
-			}
-		}
-	}
-}
-
-static const size_t BUF_SIZE = 1024L * 1024 * 1024 * 8;
-
-size_t cal_vertex_size(const std::vector<ext_mem_vertex_info> &infos)
-{
-	assert(!infos.empty());
-	return infos.back().get_off() + infos.back().get_size()
-		- infos.front().get_off();
-}
-
-std::unique_ptr<char[]> read_vertices(large_reader::ptr reader,
-		const std::vector<ext_mem_vertex_info> &infos,
-		std::vector<ext_mem_undirected_vertex *> &vertices)
-{
-	size_t size = cal_vertex_size(infos);
-	std::unique_ptr<char[]> buf = std::unique_ptr<char[]>(new char[size]);
-	off_t off_begin = infos.front().get_off();
-	BOOST_VERIFY(reader->seek(off_begin, SEEK_SET) == off_begin);
-	BOOST_VERIFY(reader->read(buf.get(), size) == (ssize_t) size);
-	BOOST_FOREACH(ext_mem_vertex_info info, infos) {
-		off_t rel_off = info.get_off() - off_begin;
-		vertices.push_back((ext_mem_undirected_vertex *) (buf.get() + rel_off));
-	}
-	return buf;
-}
-
-template<class VertexIndexType, class GetInfoFunc>
-size_t check_all_vertices(large_reader::ptr reader, const VertexIndexType &idx,
-		GetInfoFunc func, const edge_graph &edge_g, bool in_part)
-{
-	size_t num_vertices = 0;
-	std::vector<ext_mem_vertex_info> infos;
-	infos.push_back(func(idx, 0));
-	std::vector<off_t> edge_offs;
-	size_t num_edges = 0;
-	while (num_vertices < idx.get_num_vertices()) {
-		while (cal_vertex_size(infos) < BUF_SIZE
-				&& infos.back().get_id() < idx.get_num_vertices() - 1) {
-			infos.push_back(func(idx, infos.back().get_id() + 1));
-		}
-		std::vector<ext_mem_undirected_vertex *> vertices;
-		std::unique_ptr<char[]> buf = read_vertices(reader, infos, vertices);
-		assert(infos.size() == vertices.size());
-		for (size_t i = 0; i < vertices.size(); i++) {
-			assert(infos[i].get_id() == vertices[i]->get_id());
-			num_edges += vertices[i]->get_num_edges();
-		}
-		num_vertices += vertices.size();
-		edge_g.check_vertices(vertices, in_part, edge_offs);
-		vertex_id_t last_id = infos.back().get_id();
-		infos.clear();
-		if (last_id < idx.get_num_vertices() - 1) {
-			infos.push_back(func(idx, last_id + 1));
-			assert(num_vertices < idx.get_num_vertices());
-		}
-	}
-	size_t num_read_edges = 0;
-	for (size_t i = 0; i < edge_offs.size(); i++)
-		num_read_edges += edge_offs[i];
-	assert(num_edges == num_read_edges);
-	return num_vertices;
-}
-
-void disk_undirected_graph::check_ext_graph(const edge_graph &edge_g,
-		const std::string &index_file, large_reader::ptr adj_reader) const
-{
-	BOOST_LOG_TRIVIAL(info) << "check the graph in the external memory";
-	vertex_index::ptr idx;
-	// TODO is there a better option?
-	if (adj_reader->is_safs())
-		idx = vertex_index::safs_load(index_file);
-	else
-		idx = vertex_index::load(index_file);
-	if (idx->is_compressed()) {
-		in_mem_cundirected_vertex_index::ptr cidx
-			= in_mem_cundirected_vertex_index::create(*idx);
-		check_ext_graph(edge_g, *cidx, adj_reader);
-	}
-	else
-		check_ext_graph(edge_g, *undirected_vertex_index::cast(idx), adj_reader);
-}
-
-void disk_undirected_graph::check_ext_graph(const edge_graph &edge_g,
-		const in_mem_cundirected_vertex_index &idx,
-		large_reader::ptr reader) const
-{
-	class get_undirected_info_func {
-		ext_mem_vertex_info buf_info;
-	public:
-		ext_mem_vertex_info operator()(const in_mem_cundirected_vertex_index &idx,
-				vertex_id_t id) {
-			if (!buf_info.is_valid()) {
-				ext_mem_vertex_info info(id, idx.get_vertex(id).get_off(),
-						idx.get_size(id));
-				buf_info = info;
-				return info;
-			}
-			else if (buf_info.get_id() == id)
-				return buf_info;
-			else if (buf_info.get_id() + 1 == id) {
-				ext_mem_vertex_info info(id, buf_info.get_off()
-						+ idx.get_size(id - 1), idx.get_size(id));
-				buf_info = info;
-				return info;
-			}
-			else {
-				ext_mem_vertex_info info(id, idx.get_vertex(id).get_off(),
-						idx.get_size(id));
-				buf_info = info;
-				return info;
-			}
-		}
-	};
-
-	size_t num_vertices = check_all_vertices(reader, idx,
-			get_undirected_info_func(), edge_g, true);
-	BOOST_LOG_TRIVIAL(info) << boost::format("%1% vertices are checked")
-		% num_vertices;
-}
-
-void disk_undirected_graph::check_ext_graph(const edge_graph &edge_g,
-		const undirected_vertex_index &idx, large_reader::ptr reader) const
-{
-	struct get_undirected_info_func {
-		ext_mem_vertex_info operator()(const undirected_vertex_index &idx,
-				vertex_id_t id) {
-			return idx.get_vertex_info(id);
-		}
-	};
-	size_t num_vertices = check_all_vertices(reader, idx,
-			get_undirected_info_func(), edge_g, true);
-	BOOST_LOG_TRIVIAL(info) << boost::format("%1% vertices are checked")
-		% num_vertices;
-}
-
-void disk_directed_graph::check_ext_graph(const edge_graph &edge_g,
-		const std::string &index_file, large_reader::ptr adj_reader) const
-{
-	BOOST_LOG_TRIVIAL(info) << "check the graph in the external memory";
-	vertex_index::ptr idx;
-	// TODO is there a better option?
-	if (adj_reader->is_safs())
-		idx = vertex_index::safs_load(index_file);
-	else
-		idx = vertex_index::load(index_file);
-	if (idx->is_compressed()) {
-		in_mem_cdirected_vertex_index::ptr cidx
-			= in_mem_cdirected_vertex_index::create(*idx);
-		check_ext_graph(edge_g, *cidx, adj_reader);
-	}
-	else
-		check_ext_graph(edge_g, *directed_vertex_index::cast(idx), adj_reader);
-}
-
-void disk_directed_graph::check_ext_graph(const edge_graph &edge_g,
-		const in_mem_cdirected_vertex_index &idx,
-		large_reader::ptr reader) const
-{
-	class get_in_part_info_func {
-		ext_mem_vertex_info buf_info;
-	public:
-		ext_mem_vertex_info operator()(const in_mem_cdirected_vertex_index &idx,
-				vertex_id_t id) {
-			if (!buf_info.is_valid()) {
-				ext_mem_vertex_info info(id, idx.get_vertex(id).get_in_off(),
-						idx.get_in_size(id));
-				buf_info = info;
-				return info;
-			}
-			else if (buf_info.get_id() == id)
-				return buf_info;
-			else if (buf_info.get_id() + 1 == id) {
-				ext_mem_vertex_info info(id, buf_info.get_off()
-						+ idx.get_in_size(id - 1), idx.get_in_size(id));
-				buf_info = info;
-				return info;
-			}
-			else {
-				ext_mem_vertex_info info(id, idx.get_vertex(id).get_in_off(),
-						idx.get_in_size(id));
-				buf_info = info;
-				return info;
-			}
-		}
-	};
-
-	class get_out_part_info_func {
-		ext_mem_vertex_info buf_info;
-	public:
-		ext_mem_vertex_info operator()(const in_mem_cdirected_vertex_index &idx,
-				vertex_id_t id) {
-			if (!buf_info.is_valid()) {
-				ext_mem_vertex_info info(id, idx.get_vertex(id).get_out_off(),
-						idx.get_out_size(id));
-				buf_info = info;
-				return info;
-			}
-			else if (buf_info.get_id() == id)
-				return buf_info;
-			else if (buf_info.get_id() + 1 == id) {
-				ext_mem_vertex_info info(id, buf_info.get_off()
-						+ idx.get_out_size(id - 1), idx.get_out_size(id));
-				buf_info = info;
-				return info;
-			}
-			else {
-				ext_mem_vertex_info info(id, idx.get_vertex(id).get_out_off(),
-						idx.get_out_size(id));
-				buf_info = info;
-				return info;
-			}
-		}
-	};
-
-	size_t num_vertices = check_all_vertices(reader, idx, get_in_part_info_func(),
-			edge_g, true);
-	size_t num_vertices1 = check_all_vertices(reader, idx, get_out_part_info_func(),
-			edge_g, false);
-	BOOST_VERIFY(num_vertices == num_vertices1);
-	BOOST_LOG_TRIVIAL(info) << boost::format("%1% vertices are checked")
-		% num_vertices;
-}
-
-void disk_directed_graph::check_ext_graph(const edge_graph &edge_g,
-		const directed_vertex_index &idx, large_reader::ptr reader) const
-{
-	struct get_in_part_info_func {
-		ext_mem_vertex_info operator()(const directed_vertex_index &idx,
-				vertex_id_t id) {
-			return idx.get_vertex_info_in(id);
-		}
-	};
-	struct get_out_part_info_func {
-		ext_mem_vertex_info operator()(const directed_vertex_index &idx,
-				vertex_id_t id) {
-			return idx.get_vertex_info_out(id);
-		}
-	};
-	size_t num_vertices = check_all_vertices(reader, idx, get_in_part_info_func(),
-			edge_g, true);
-	size_t num_vertices1 = check_all_vertices(reader, idx, get_out_part_info_func(),
-			edge_g, false);
-	BOOST_VERIFY(num_vertices == num_vertices1);
-	BOOST_LOG_TRIVIAL(info) << boost::format("%1% vertices are checked")
-		% num_vertices;
-}
-
-bool disk_serial_graph::dump(const std::string &index_file,
-		const std::string &graph_file, bool compressed_index)
-{
-	struct timeval start, end;
-	gettimeofday(&start, NULL);
-
-	// Write the adjacency lists to the graph file.
-	if (!name_graph_file(graph_file)) {
-		BOOST_LOG_TRIVIAL(error) << std::string(
-				"can't name the graph file to ") + graph_file;
-		return false;
-	}
-	gettimeofday(&end, NULL);
-	BOOST_LOG_TRIVIAL(info) << boost::format(
-			"It takes %1% seconds to dump the graph") % time_diff(start, end);
-
-	start = end;
-	graph_header header(get_graph_type(), this->get_num_vertices(),
-			this->get_num_edges(), this->get_edge_data_size());
-	vertex_index::ptr index = get_index().dump(header, compressed_index);
-	creator->create_writer(index_file)->write((const char *) index.get(),
-			index->get_index_size());
-	gettimeofday(&end, NULL);
-	BOOST_LOG_TRIVIAL(info) << boost::format(
-			"It takes %1% seconds to dump the index") % time_diff(start, end);
-	return true;
-}
-
-class graph_file_io
-{
-public:
-	typedef std::shared_ptr<graph_file_io> ptr;
-
-	virtual ~graph_file_io() {
-	}
-
-	/*
-	 * It read a text of an edge list roughly the size of the wanted bytes.
-	 * The returned text may be a little more than the wanted bytes, but
-	 * it's guaranteed that all lines are complete.
-	 * The returned string ends with '\0'.
-	 */
-	virtual std::unique_ptr<char[]> read_edge_list_text(const size_t wanted_bytes,
-			size_t &read_bytes) = 0;
-
-	virtual bool eof() const = 0;
-};
-
-class text_graph_file_io: public graph_file_io
-{
-	FILE *f;
-	ssize_t file_size;
-public:
-	text_graph_file_io(const std::string file) {
-		f = fopen(file.c_str(), "r");
-		if (f == NULL)
-			ABORT_MSG(boost::format("fail to open %1%: %2%")
-					% file % strerror(errno));
-		native_file local_f(file);
-		file_size = local_f.get_size();
-	}
-
-	~text_graph_file_io() {
-		if (f)
-			fclose(f);
-	}
-
-	std::unique_ptr<char[]> read_edge_list_text(const size_t wanted_bytes,
-			size_t &read_bytes);
-
-	bool eof() const {
-		off_t curr_off = ftell(f);
-		return file_size - curr_off == 0;
-	}
-};
-
-#ifdef USE_GZIP
-class gz_graph_file_io: public graph_file_io
-{
-	std::vector<char> prev_buf;
-	size_t prev_buf_bytes;
-
-	gzFile f;
-public:
-	gz_graph_file_io(const std::string file) {
-		BOOST_LOG_TRIVIAL(info) << (std::string("read gz file: ") + file);
-		f = gzopen(file.c_str(), "rb");
-		prev_buf_bytes = 0;
-		prev_buf.resize(PAGE_SIZE);
-	}
-
-	~gz_graph_file_io() {
-		gzclose(f);
-	}
-
-	std::unique_ptr<char[]> read_edge_list_text(const size_t wanted_bytes,
-			size_t &read_bytes);
-
-	bool eof() const {
-		return gzeof(f) && prev_buf_bytes == 0;
-	}
-};
-
-std::unique_ptr<char[]> gz_graph_file_io::read_edge_list_text(
-		const size_t wanted_bytes1, size_t &read_bytes)
-{
-	read_bytes = 0;
-	size_t wanted_bytes = wanted_bytes1;
-	size_t buf_size = wanted_bytes + PAGE_SIZE;
-	char *buf = new char[buf_size];
-	std::unique_ptr<char[]> ret_buf(buf);
-	if (prev_buf_bytes > 0) {
-		memcpy(buf, prev_buf.data(), prev_buf_bytes);
-		buf += prev_buf_bytes;
-		read_bytes += prev_buf_bytes;
-		wanted_bytes -= prev_buf_bytes;
-		prev_buf_bytes = 0;
-	}
-
-	if (!gzeof(f)) {
-		int ret = gzread(f, buf, wanted_bytes + PAGE_SIZE);
-		if (ret <= 0) {
-			if (ret < 0 || !gzeof(f)) {
-				BOOST_LOG_TRIVIAL(fatal) << gzerror(f, &ret);
-				exit(1);
-			}
-		}
-
-		if ((size_t) ret > wanted_bytes) {
-			int i = 0;
-			int over_read = ret - wanted_bytes;
-			for (; i < over_read; i++) {
-				if (buf[wanted_bytes + i] == '\n') {
-					i++;
-					break;
-				}
-			}
-			read_bytes += wanted_bytes + i;
-			buf += wanted_bytes + i;
-
-			prev_buf_bytes = over_read - i;
-			assert(prev_buf_bytes <= PAGE_SIZE);
-			memcpy(prev_buf.data(), buf, prev_buf_bytes);
-		}
-		else
-			read_bytes += ret;
-	}
-	// The line buffer must end with '\0'.
-	assert(read_bytes < buf_size);
-	ret_buf[read_bytes] = 0;
-	return ret_buf;
-}
-#endif
-
-std::unique_ptr<char[]> text_graph_file_io::read_edge_list_text(
-		const size_t wanted_bytes, size_t &read_bytes)
-{
-	off_t curr_off = ftell(f);
-	off_t off = curr_off + wanted_bytes;
-	// After we just to the new location, we need to further read another
-	// page to search for the end of a line. If there isn't enough data,
-	// we can just read all remaining data.
-	if (off + PAGE_SIZE < file_size) {
-		int ret = fseek(f, off, SEEK_SET);
-		if (ret < 0) {
-			perror("fseek");
-			return NULL;
-		}
-
-		char buf[PAGE_SIZE];
-		ret = fread(buf, sizeof(buf), 1, f);
-		if (ret != 1) {
-			perror("fread");
-			return NULL;
-		}
-		unsigned i;
-		for (i = 0; i < sizeof(buf); i++)
-			if (buf[i] == '\n')
-				break;
-		// A line shouldn't be longer than a page.
-		assert(i != sizeof(buf));
-
-		// We read a little more than asked to make sure that we read
-		// the entire line.
-		read_bytes = wanted_bytes + i + 1;
-
-		// Go back to the original offset in the file.
-		ret = fseek(f, curr_off, SEEK_SET);
-		assert(ret == 0);
-	}
-	else {
-		read_bytes = file_size - curr_off;
-	}
-
-	// The line buffer must end with '\0'.
-	char *line_buf = new char[read_bytes + 1];
-	BOOST_VERIFY(fread(line_buf, read_bytes, 1, f) == 1);
-	line_buf[read_bytes] = 0;
-
-	return std::unique_ptr<char[]>(line_buf);
-}
-
-struct edge_line
-{
-	vertex_id_t from;
-	vertex_id_t to;
-	std::string data;
-
-	edge_line(vertex_id_t from, vertex_id_t to, std::string data) {
-		this->from = from;
-		this->to = to;
-		this->data = data;
-	}
-
-	edge_line(vertex_id_t from, vertex_id_t to) {
-		this->from = from;
-		this->to = to;
-	}
-};
-
-struct edge_line parse_line(char *line)
-{
-	int len = strlen(line);
-
-	char *first = line;
-	for (; isspace(*first); first++);
-	if (!isdigit(*first))
-		throw format_error(
-				std::string("the first entry isn't a number: ") + first);
-
-	char *second = first;
-	for (; isdigit(*second); second++);
-	*second = 0;
-	long from = atol(first);
-	assert(from >= 0 && from < MAX_VERTEX_ID);
-
-	if (second - line == len)
-		throw format_error(std::string("there isn't second entry: ") + line);
-	second++;
-	if (!isdigit(*second))
-		throw format_error(
-				std::string("the second entry isn't a number: ") + second);
-	char *third = second;
-	for (; isdigit(*third); third++);
-	*third = 0;
-	long to = atol(second);
-	assert(to >= 0 && to < MAX_VERTEX_ID);
-
-	if (third - line == len)
-		return edge_line(from, to);
-	else {
-		third++;
-		return edge_line(from, to, third);
-	}
-}
-
-size_t parse_edge_list_line(char *line, edge<ts_edge_data> &e)
-{
-	if (line[0] == '#')
-		return 0;
-	struct edge_line res = parse_line(line);
-	if (!isdigit(res.data[0]))
-		throw format_error(std::string("the third entry isn't a number: ")
-				+ res.data);
-	time_t timestamp = atol(res.data.c_str());
-	ts_edge_data data(timestamp);
-	e = edge<ts_edge_data>(res.from, res.to, data);
-	return 1;
-}
-
-int parse_edge_list_line(char *line, edge<edge_count> &e)
-{
-	if (line[0] == '#')
-		return 0;
-	struct edge_line res = parse_line(line);
-	if (!isdigit(res.data[0]))
-		throw format_error(std::string("the third entry isn't a number: ")
-				+ res.data);
-	edge_count c(atol(res.data.c_str()));
-	e = edge<edge_count>(res.from, res.to, c);
-	return 1;
-}
-
-int parse_edge_list_line(char *line, edge<> &e)
-{
-	if (line[0] == '#')
-		return 0;
-	struct edge_line res = parse_line(line);
-	e = edge<>(res.from, res.to);
-	return 1;
-}
-
-/**
- * Parse the edge list in the character buffer.
- * `size' doesn't include '\0'.
- */
-template<class edge_data_type>
-size_t parse_edge_list_text(char *line_buf, size_t size,
-		std::vector<edge<edge_data_type> > &edges)
-{
-	char *line_end;
-	char *line = line_buf;
-	size_t num_edges = 0;
-	while ((line_end = strchr(line, '\n'))) {
-		assert(line_end - line_buf <= (ssize_t) size);
-		*line_end = 0;
-		if (*(line_end - 1) == '\r')
-			*(line_end - 1) = 0;
-		edge<edge_data_type> e;
-		int num = parse_edge_list_line(line, e);
-		if (num > 0)
-			edges.push_back(e);
-		num_edges += num;
-		line = line_end + 1;
-	}
-	if (line - line_buf < (ssize_t) size) {
-		edge<edge_data_type> e;
-		int num = parse_edge_list_line(line, e);
-		if (num > 0)
-			edges.push_back(e);
-		num_edges += num;
-	}
-	return num_edges;
-}
-
-template<class edge_data_type>
-class text_edge_task: public thread_task
-{
-	std::unique_ptr<char[]> line_buf;
-	size_t size;
-	bool directed;
-public:
-	text_edge_task(std::unique_ptr<char[]> line_buf, size_t size, bool directed) {
-		this->line_buf = std::move(line_buf);
-		this->size = size;
-		this->directed = directed;
-	}
-
-	void run() {
-		std::vector<edge<edge_data_type> > edges;
-		parse_edge_list_text(line_buf.get(), size, edges);
-		el_container<edge_data_type> *local_edge_buf
-			= (el_container<edge_data_type> *) thread::get_curr_thread()->get_user_data();
-		local_edge_buf->add(edges);
-	}
-};
-
-template<class edge_data_type>
-class text_edge_file_task: public thread_task
-{
-	std::string file_name;
-public:
-	text_edge_file_task(const std::string file_name) {
-		this->file_name = file_name;
-	}
-
-	void run();
-};
-
-template<class edge_data_type>
-void text_edge_file_task<edge_data_type>::run()
-{
-	graph_file_io::ptr io;
-	if (is_compressed(file_name)) {
-#ifdef USE_GZIP
-		io = graph_file_io::ptr(new gz_graph_file_io(file_name));
-#else
-		BOOST_LOG_TRIVIAL(error) << "Doesn't support reading gz file";
-		BOOST_LOG_TRIVIAL(error)
-			<< "zlib is required to support reading gz file";
-		exit(1);
-#endif
-	}
-	else
-		io = graph_file_io::ptr(new text_graph_file_io(file_name));
-
-	el_container<edge_data_type> *local_edge_buf
-		= (el_container<edge_data_type> *) thread::get_curr_thread()->get_user_data();
-	while (!io->eof()) {
-		size_t size = 0;
-		std::unique_ptr<char[]> data = io->read_edge_list_text(
-				EDGE_LIST_BLOCK_SIZE, size);
-
-		std::vector<edge<edge_data_type> > edges;
-		parse_edge_list_text(data.get(), size, edges);
-		local_edge_buf->add(edges);
-	}
-
-	std::cout << boost::format("There are %1% edges in thread %2%\n")
-		% local_edge_buf->size() % thread::get_curr_thread()->get_id();
-}
-
-template<class edge_data_type>
-void directed_edge_graph<edge_data_type>::read_out_edges(edge_stream_t &stream,
-		vertex_id_t until_id, std::vector<edge<edge_data_type> > &v_edges) const
-{
-	if (stream.empty())
-		return;
-
-	while (!stream.empty() && stream->get_from() < until_id) {
-		v_edges.push_back(*stream);
-		++stream;
-	}
-}
-
-template<class edge_data_type>
-void directed_edge_graph<edge_data_type>::read_in_edges(edge_stream_t &stream,
-		vertex_id_t until_id, std::vector<edge<edge_data_type> > &v_edges) const
-{
-	if (stream.empty())
-		return;
-
-	while (!stream.empty() && stream->get_to() < until_id) {
-		v_edges.push_back(*stream);
-		++stream;
-	}
-}
-
-template<class edge_data_type>
-void undirected_edge_graph<edge_data_type>::read_edges(edge_stream_t &stream,
-		vertex_id_t until_id, std::vector<edge<edge_data_type> > &v_edges) const
-{
-	if (stream.empty())
-		return;
-
-	while (!stream.empty() && stream->get_from() < until_id) {
-		v_edges.push_back(*stream);
-		++stream;
-	}
-}
-
-class write_graph_thread: public thread
-{
-	typedef std::shared_ptr<serial_subgraph> subgraph_ptr;
-	struct subgraph_comp {
-		bool operator()(const subgraph_ptr &g1, const subgraph_ptr &g2) {
-			return g1->get_start_id() > g2->get_start_id();
-		}
-	};
-
-	std::vector<subgraph_ptr> added_subgraphs;
-
-	// The total size of subgraphs in the priority queue.
-	std::atomic<size_t> tot_subgraph_size;
-	// The last vertex Id that have been observed.
-	volatile vertex_id_t last_vertex_id;
-	volatile vertex_id_t top_vertex_id;
-	std::priority_queue<subgraph_ptr, std::vector<subgraph_ptr>, subgraph_comp> subgraphs;
-	pthread_spinlock_t lock;
-	serial_graph &g;
-	volatile vertex_id_t curr_id;
-	vertex_id_t max_id;
-public:
-	write_graph_thread(serial_graph &_g,
-			vertex_id_t max_id): thread("write-thread", 0), g(_g) {
-		tot_subgraph_size = 0;
-		top_vertex_id = 0;
-		last_vertex_id = 0;
-		curr_id = 0;
-		this->max_id = max_id;
-		pthread_spin_init(&lock, PTHREAD_PROCESS_PRIVATE);
-	}
-
-	void add_vertices(subgraph_ptr subg) {
-		while (tot_subgraph_size > write_subgraphs_size
-				&& subg->get_start_id() > curr_id)
-			usleep(10000);
-
-		pthread_spin_lock(&lock);
-		added_subgraphs.push_back(subg);
-		tot_subgraph_size += subg->get_size();
-		if (last_vertex_id < subg->get_end_id())
-			last_vertex_id = subg->get_end_id();
-		pthread_spin_unlock(&lock);
-		activate();
-	}
-
-	void run();
-};
-
-void write_graph_thread::run()
-{
-	do {
-		std::vector<subgraph_ptr> copy;
-		pthread_spin_lock(&lock);
-		copy = added_subgraphs;
-		added_subgraphs.clear();
-		pthread_spin_unlock(&lock);
-		if (copy.empty() && (subgraphs.empty() || subgraphs.top()->get_start_id() > curr_id)) {
-			usleep(10000);
-		}
-
-		BOOST_FOREACH(subgraph_ptr subg, copy) {
-			subgraphs.push(subg);
-		}
-
-		if (!subgraphs.empty()) {
-			assert(subgraphs.top()->get_start_id() >= curr_id);
-			top_vertex_id = subgraphs.top()->get_start_id();
-		}
-		while (!subgraphs.empty() && subgraphs.top()->get_start_id() == curr_id) {
-			top_vertex_id = subgraphs.top()->get_start_id();
-			subgraph_ptr subg = subgraphs.top();
-			tot_subgraph_size -= subg->get_size();
-			g.add_vertices(*subg);
-			subgraphs.pop();
-			curr_id = subg->get_end_id();
-		}
-	} while (curr_id <= max_id);
-	g.finalize_graph_file();
-	BOOST_LOG_TRIVIAL(info) << boost::format("write %1% vertices") % curr_id;
-	stop();
-}
-
-template<class edge_data_type>
-class construct_directed_vertex_task: public thread_task
-{
-	typedef std::vector<edge<edge_data_type> > edge_list_t;
-	std::shared_ptr<edge_list_t> in_edges;
-	std::shared_ptr<edge_list_t> out_edges;
-	vertex_id_t start_id;
-	vertex_id_t end_id;
-	write_graph_thread &write_thread;
-	bool has_edge_data;
-
-	typename edge_list_t::const_iterator add_in_edges(
-			typename edge_list_t::const_iterator it,
-			typename edge_list_t::const_iterator end, vertex_id_t id,
-			in_mem_directed_vertex<edge_data_type> &v) {
-		if (it == end)
-			return it;
-		assert(it->get_to() >= id);
-		while (it != end && it->get_to() == id) {
-			v.add_in_edge(*it);
-			it++;
-		}
-		return it;
-	}
-
-	typename edge_list_t::const_iterator add_out_edges(
-			typename edge_list_t::const_iterator it,
-			typename edge_list_t::const_iterator end, vertex_id_t id,
-			in_mem_directed_vertex<edge_data_type> &v) {
-		if (it == end)
-			return it;
-		assert(it->get_from() >= id);
-		while (it != end && it->get_from() == id) {
-			v.add_out_edge(*it);
-			it++;
-		}
-		return it;
-	}
-public:
-	construct_directed_vertex_task(write_graph_thread &_write_thread,
-			bool has_edge_data, vertex_id_t start_id, vertex_id_t end_id,
-			std::shared_ptr<edge_list_t> in_edges,
-			std::shared_ptr<edge_list_t> out_edges): write_thread(_write_thread) {
-		this->in_edges = in_edges;
-		this->out_edges = out_edges;
-		this->start_id = start_id;
-		this->end_id = end_id;
-		this->has_edge_data = has_edge_data;
-	}
-
-	void run() {
-		comp_edge<edge_data_type> edge_comparator;
-		comp_in_edge<edge_data_type> in_edge_comparator;
-		std::sort(in_edges->begin(), in_edges->end(), in_edge_comparator);
-		std::sort(out_edges->begin(), out_edges->end(), edge_comparator);
-
-		std::shared_ptr<directed_serial_subgraph> subg
-			= std::shared_ptr<directed_serial_subgraph>(new directed_serial_subgraph());
-		typename edge_list_t::const_iterator in_it = in_edges->begin();
-		typename edge_list_t::const_iterator out_it = out_edges->begin();
-		for (vertex_id_t id = start_id; id < end_id; id++) {
-			in_mem_directed_vertex<edge_data_type> v(id, has_edge_data);
-			in_it = add_in_edges(in_it, in_edges->end(), id, v);
-			out_it = add_out_edges(out_it, out_edges->end(), id, v);
-			subg->add_vertex(v);
-		}
-		write_thread.add_vertices(subg);
-	}
-};
-
-template<class edge_data_type>
-class construct_undirected_vertex_task: public thread_task
-{
-	typedef std::vector<edge<edge_data_type> > edge_list_t;
-	std::shared_ptr<edge_list_t> edges;
-	vertex_id_t start_id;
-	vertex_id_t end_id;
-	write_graph_thread &write_thread;
-	bool has_edge_data;
-
-	typename edge_list_t::const_iterator add_edges(
-			typename edge_list_t::const_iterator it,
-			typename edge_list_t::const_iterator end, vertex_id_t id,
-			in_mem_undirected_vertex<edge_data_type> &v) {
-		if (it == end)
-			return it;
-		assert(it->get_from() >= id);
-		while (it != end && it->get_from() == id) {
-			v.add_edge(*it);
-			it++;
-		}
-		return it;
-	}
-public:
-	construct_undirected_vertex_task(write_graph_thread &_write_thread,
-			bool has_edge_data, vertex_id_t start_id, vertex_id_t end_id,
-			std::shared_ptr<edge_list_t> edges): write_thread(_write_thread) {
-		this->edges = edges;
-		this->start_id = start_id;
-		this->end_id = end_id;
-		this->has_edge_data = has_edge_data;
-	}
-
-	void run() {
-		comp_edge<edge_data_type> edge_comparator;
-		std::sort(edges->begin(), edges->end(), edge_comparator);
-
-		std::shared_ptr<undirected_serial_subgraph> subg
-			= std::shared_ptr<undirected_serial_subgraph>(new undirected_serial_subgraph());
-		typename edge_list_t::const_iterator it = edges->begin();
-		for (vertex_id_t id = start_id; id < end_id; id++) {
-			in_mem_undirected_vertex<edge_data_type> v(id, has_edge_data);
-			it = add_edges(it, edges->end(), id, v);
-			subg->add_vertex(v);
-		}
-		write_thread.add_vertices(subg);
-	}
-};
-
-template<class edge_data_type>
-serial_graph::ptr undirected_edge_graph<edge_data_type>::serialize_graph(
-		large_io_creator::ptr creator) const
-{
-	struct timeval start, end;
-	gettimeofday(&start, NULL);
-	BOOST_LOG_TRIVIAL(info) << "start to serialize an undirected graph";
-	serial_graph::ptr g = create_serial_graph(creator);
-	std::vector<edge_stream_t> its;
-	for (size_t i = 0; i < edge_lists.size(); i++)
-		its.push_back(edge_lists[i]->get_stream());
-	vertex_id_t max_id = get_max_vertex_id();
-
-	std::vector<task_thread *> threads(num_threads);
-	for (int i = 0; i < num_threads; i++) {
-		task_thread *t = new task_thread(std::string(
-					"graph-task-thread") + itoa(i), -1);
-		t->start();
-		threads[i] = t;
-	}
-	write_graph_thread *write_thread = new write_graph_thread(*g, max_id);
-	write_thread->start();
-
-	BOOST_LOG_TRIVIAL(info) << boost::format(
-			"start to construct the graph. max id: %1%") % max_id;
-
-	int thread_no = 0;
-	for (vertex_id_t id = 0; id <= max_id; ) {
-		std::shared_ptr<edge_list_t> v_edges
-			= std::shared_ptr<edge_list_t>(new edge_list_t());
-		vertex_id_t end_id = std::min(id + VERTEX_TASK_SIZE, max_id + 1);
-		for (size_t i = 0; i < edge_lists.size(); i++)
-			read_edges(its[i], end_id, *v_edges);
-
-		construct_undirected_vertex_task<edge_data_type> *task
-			= new construct_undirected_vertex_task<edge_data_type>(*write_thread,
-					edge_graph::has_edge_data(), id, end_id, v_edges);
-		threads[thread_no % num_threads]->add_task(task);
-		thread_no++;
-		id = end_id;
-	}
-
-	for (int i = 0; i < num_threads; i++) {
-		threads[i]->wait4complete();
-		threads[i]->stop();
-		threads[i]->join();
-		delete threads[i];
-	}
-	write_thread->join();
-	delete write_thread;
-	BOOST_LOG_TRIVIAL(info) << boost::format(
-			"serial graph has %1% edges, edge graph has %2% edges")
-			% g->get_num_edges() % get_num_edges();
-	assert(g->get_num_edges() == get_num_edges());
-	gettimeofday(&end, NULL);
-	BOOST_LOG_TRIVIAL(info) << boost::format(
-			"It takes %1% to serialize an undirected graph") % time_diff(start, end);
-	return g;
-}
-
-template<class edge_data_type>
-serial_graph::ptr directed_edge_graph<edge_data_type>::serialize_graph(
-		large_io_creator::ptr creator) const
-{
-	struct timeval start, end;
-	gettimeofday(&start, NULL);
-	BOOST_LOG_TRIVIAL(info) << "start to serialize a directed graph";
-	serial_graph::ptr g = create_serial_graph(creator);
-	assert(in_edge_lists.size() == out_edge_lists.size());
-	for (size_t i = 0; i < in_edge_lists.size(); i++)
-		assert(in_edge_lists[i]->size() == out_edge_lists[i]->size());
-
-	std::vector<edge_stream_t> out_its;
-	std::vector<edge_stream_t> in_its;
-	for (size_t i = 0; i < out_edge_lists.size(); i++) {
-		out_its.push_back(out_edge_lists[i]->get_stream());
-		in_its.push_back(in_edge_lists[i]->get_stream());
-	}
-	vertex_id_t max_id = get_max_vertex_id();
-
-	std::vector<task_thread *> threads(num_threads);
-	for (int i = 0; i < num_threads; i++) {
-		task_thread *t = new task_thread(std::string(
-					"graph-task-thread") + itoa(i), -1);
-		t->start();
-		threads[i] = t;
-	}
-	write_graph_thread *write_thread = new write_graph_thread(*g, max_id);
-	write_thread->start();
-
-	BOOST_LOG_TRIVIAL(info) << boost::format(
-				"start to construct the graph. max id: %1%") % max_id;
-
-	int thread_no = 0;
-	for (vertex_id_t id = 0; id <= max_id; ) {
-		std::shared_ptr<edge_list_t> v_in_edges
-			= std::shared_ptr<edge_list_t>(new edge_list_t());
-		std::shared_ptr<edge_list_t> v_out_edges
-			= std::shared_ptr<edge_list_t>(new edge_list_t());
-		vertex_id_t end_id = std::min(id + VERTEX_TASK_SIZE, max_id + 1);
-		for (size_t i = 0; i < in_edge_lists.size(); i++) {
-			read_in_edges(in_its[i], end_id, *v_in_edges);
-			read_out_edges(out_its[i], end_id, *v_out_edges);
-		}
-
-		construct_directed_vertex_task<edge_data_type> *task
-			= new construct_directed_vertex_task<edge_data_type>(*write_thread,
-					edge_graph::has_edge_data(), id, end_id, v_in_edges,
-					v_out_edges);
-		threads[thread_no % num_threads]->add_task(task);
-		thread_no++;
-		id = end_id;
-	}
-
-	for (int i = 0; i < num_threads; i++) {
-		threads[i]->wait4complete();
-		threads[i]->stop();
-		threads[i]->join();
-		delete threads[i];
-	}
-	write_thread->join();
-	delete write_thread;
-	assert(g->get_num_edges() == get_num_edges());
-	gettimeofday(&end, NULL);
-	BOOST_LOG_TRIVIAL(info) << boost::format(
-			"It takes %1% to serialize a directed graph") % time_diff(start, end);
-	return g;
-}
-
-/*
- * This function loads edge lists from a tex file, parses them in parallel,
- * and convert the graph into the form of adjacency lists.
- */
-template<class edge_data_type>
-edge_graph::ptr par_load_edge_list_text(const std::vector<std::string> &files,
-		bool has_edge_data, bool directed, bool in_mem)
-{
-	struct timeval start, end;
-	gettimeofday(&start, NULL);
-	BOOST_LOG_TRIVIAL(info) << "start to construct edge list";
-	std::vector<task_thread *> threads(num_threads);
-	for (int i = 0; i < num_threads; i++) {
-		task_thread *t = new task_thread(std::string(
-					"graph-task-thread") + itoa(i), -1);
-		if (directed)
-			t->set_user_data(new directed_el_container<edge_data_type>(in_mem));
-		else
-			t->set_user_data(new undirected_el_container<edge_data_type>(in_mem));
-		t->start();
-		threads[i] = t;
-	}
-	int thread_no = 0;
-	if (files.size() == 1) {
-		const std::string file = files[0];
-		if (!safs::file_exist(file)) {
-			BOOST_LOG_TRIVIAL(error) << file << " doesn't exist";
-			return edge_graph::ptr();
-		}
-
-		BOOST_LOG_TRIVIAL(info) << (std::string(
-					"start to read the edge list from ") + file.c_str());
-		graph_file_io::ptr io;
-		if (is_compressed(file)) {
-#ifdef USE_GZIP
-			io = graph_file_io::ptr(new gz_graph_file_io(file));
-#else
-			BOOST_LOG_TRIVIAL(error) << "Doesn't support reading gz file";
-			BOOST_LOG_TRIVIAL(error)
-				<< "zlib is required to support reading gz file";
-			exit(1);
-#endif
-		}
-		else
-			io = graph_file_io::ptr(new text_graph_file_io(file));
-		while (!io->eof()) {
-			size_t size = 0;
-			thread_task *task = new text_edge_task<edge_data_type>(
-					io->read_edge_list_text(EDGE_LIST_BLOCK_SIZE, size),
-					size, directed);
-			threads[thread_no % num_threads]->add_task(task);
-			thread_no++;
-		}
-	}
-	else {
-		for (size_t i = 0; i < files.size(); i++) {
-			if (!safs::file_exist(files[i])) {
-				BOOST_LOG_TRIVIAL(error) << files[i] << " doesn't exist";
-				continue;
-			}
-			thread_task *task = new text_edge_file_task<edge_data_type>(files[i]);
-			threads[thread_no % num_threads]->add_task(task);
-			thread_no++;
-		}
-	}
-	for (int i = 0; i < num_threads; i++)
-		threads[i]->wait4complete();
-	gettimeofday(&end, NULL);
-	BOOST_LOG_TRIVIAL(info) << boost::format(
-			"It takes %1% seconds to construct edge list") % time_diff(start, end);
-	start = end;
-	BOOST_LOG_TRIVIAL(info) << "start to construct an edge graph";
-
-	size_t num_edges = 0;
-	std::vector<typename el_container<edge_data_type>::ptr> edge_lists(num_threads);
-	for (int i = 0; i < num_threads; i++) {
-		el_container<edge_data_type> *local_edges
-			= (el_container<edge_data_type> *) threads[i]->get_user_data();
-		num_edges += local_edges->size();
-		edge_lists[i] = typename el_container<edge_data_type>::ptr(local_edges);
-	}
-	BOOST_LOG_TRIVIAL(info) << boost::format("There are %1% edges") % num_edges;
-
-	size_t edge_data_size = has_edge_data ? sizeof(edge_data_type) : 0;
-	edge_graph::ptr edge_g;
-	if (directed)
-		edge_g = edge_graph::ptr(new directed_edge_graph<edge_data_type>(
-					edge_lists, edge_data_size));
-	else
-		edge_g = edge_graph::ptr(new undirected_edge_graph<edge_data_type>(
-					edge_lists, edge_data_size));
-	gettimeofday(&end, NULL);
-
-	BOOST_LOG_TRIVIAL(info) << boost::format(
-			"It takes %1% seconds to construct an edge graph") % time_diff(start, end);
-	BOOST_LOG_TRIVIAL(info) << boost::format(
-			"There are %1% edges in the edge graph") % edge_g->get_num_edges();
-
-	for (int i = 0; i < num_threads; i++) {
-		threads[i]->stop();
-		threads[i]->join();
-		delete threads[i];
-	}
-
-	return edge_g;
-}
-
-edge_graph::ptr parse_edge_lists(const std::vector<std::string> &edge_list_files,
-		int edge_attr_type, bool directed, bool in_mem)
-{
-	BOOST_LOG_TRIVIAL(info) << "beofre load edge list";
-	edge_graph::ptr g;
-	switch(edge_attr_type) {
-		case EDGE_COUNT:
-			g = par_load_edge_list_text<edge_count>(edge_list_files, true,
-					directed, in_mem);
-			break;
-		case EDGE_TIMESTAMP:
-			g = par_load_edge_list_text<ts_edge_data>(edge_list_files, true,
-					directed, in_mem);
-			break;
-		default:
-			g = par_load_edge_list_text<empty_data>(edge_list_files, false,
-					directed, in_mem);
-	}
-	return g;
-}
-
-serial_graph::ptr construct_graph(edge_graph::ptr edge_g,
-		large_io_creator::ptr creator)
-{
-	BOOST_LOG_TRIVIAL(info) << "before sorting edges";
-	struct timeval start, end;
-	gettimeofday(&start, NULL);
-	edge_g->sort_edges();
-	gettimeofday(&end, NULL);
-	BOOST_LOG_TRIVIAL(info) << boost::format(
-			"It takes %1% seconds to sort edge list") % time_diff(start, end);
-
-	return edge_g->serialize_graph(creator);
-}
-
-edge_graph::ptr construct_edge_list(const std::vector<vertex_id_t> from,
-		const std::vector<vertex_id_t> to, int edge_attr_type, bool directed)
-{
-	if (from.size() != to.size()) {
-		BOOST_LOG_TRIVIAL(error) << boost::format(
-				"from vector (%1%) and to vector (%2%) have different length")
-			% from.size() % to.size();
-		return edge_graph::ptr();
-	}
-
-	size_t num_edges = from.size();
-	std::vector<el_container<empty_data>::ptr> edge_lists(1);
-	if (directed)
-		edge_lists[0] = el_container<empty_data>::ptr(
-				new directed_el_container<empty_data>(true));
-	else
-		edge_lists[0] = el_container<empty_data>::ptr(
-				new undirected_el_container<empty_data>(true));
-
-	for (size_t i = 0; i < num_edges; i++)
-		edge_lists[0]->push_back(edge<empty_data>(from[i], to[i]));
-
-	if (directed)
-		return edge_graph::ptr(new directed_edge_graph<empty_data>(
-					edge_lists, 0));
-	else
-		return edge_graph::ptr(new undirected_edge_graph<empty_data>(
-					edge_lists, 0));
-}
-
->>>>>>> b1bd08e5
-}
-
 }