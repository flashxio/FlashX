# Copyright 2014 Open Connectome Project (http://openconnecto.me)
# Written by Da Zheng (zhengda1936@gmail.com)
#
# This file is part of FlashGraph.
#
# Licensed under the Apache License, Version 2.0 (the "License");
# you may not use this file except in compliance with the License.
# You may obtain a copy of the License at
#
#     http://www.apache.org/licenses/LICENSE-2.0
#
# Unless required by applicable law or agreed to in writing, software
# distributed under the License is distributed on an "AS IS" BASIS,
# WITHOUT WARRANTIES OR CONDITIONS OF ANY KIND, either express or implied.
# See the License for the specific language governing permissions and
# limitations under the License.

include ../Makefile.common

OMP_FLAG = -fopenmp
CXXFLAGS += -I../include -I../libcommon $(OMP_FLAG) -DUSE_GZIP -DUSE_STXXL
LDFLAGS += $(OMP_FLAG)

<<<<<<< HEAD
all: libgraph graph-bfs sssp unit-test tools test matrix libgraph-algs test-algs test-matrix
=======
all: libgraph unit-test tools test matrix libgraph-algs test-algs
>>>>>>> d6797921

libgraph-algs: libgraph
	$(MAKE) -C libgraph-algs

libgraph: $(OBJS)
	rm -f libgraph.a
	ar -cvq libgraph.a $(OBJS)

tools: libgraph
	$(MAKE) -C tools

unit-test: libgraph
	$(MAKE) -C unit-test

test: libgraph
	$(MAKE) -C test

matrix: libgraph
	$(MAKE) -C matrix

test-algs: libgraph libgraph-algs matrix
	$(MAKE) -C test-algs

LOL: libgraph matrix
	$(MAKE) -C LOL

test-matrix: libgraph matrix
	$(MAKE) -C test-matrix

clean:
	rm -f *.d
	rm -f *.o
	rm -f *~
	rm -f libgraph.a
	find -name core -delete
	$(MAKE) clean -C tools
	$(MAKE) clean -C unit-test
	$(MAKE) clean -C test
	$(MAKE) clean -C matrix
	$(MAKE) clean -C libgraph-algs
	$(MAKE) clean -C test-algs
	$(MAKE) clean -C LOL
	$(MAKE) clean -C test-matrix

-include $(DEPS) <|MERGE_RESOLUTION|>--- conflicted
+++ resolved
@@ -21,11 +21,7 @@
 CXXFLAGS += -I../include -I../libcommon $(OMP_FLAG) -DUSE_GZIP -DUSE_STXXL
 LDFLAGS += $(OMP_FLAG)
 
-<<<<<<< HEAD
-all: libgraph graph-bfs sssp unit-test tools test matrix libgraph-algs test-algs test-matrix
-=======
-all: libgraph unit-test tools test matrix libgraph-algs test-algs
->>>>>>> d6797921
+all: libgraph unit-test tools test matrix libgraph-algs test-algs test-matrix
 
 libgraph-algs: libgraph
 	$(MAKE) -C libgraph-algs
