# Copyright 2014 Open Connectome Project (http://openconnecto.me)
# Written by Da Zheng (zhengda1936@gmail.com)
#
# This file is part of FlashGraph.
#
# Licensed under the Apache License, Version 2.0 (the "License");
# you may not use this file except in compliance with the License.
# You may obtain a copy of the License at
#
#     http://www.apache.org/licenses/LICENSE-2.0
#
# Unless required by applicable law or agreed to in writing, software
# distributed under the License is distributed on an "AS IS" BASIS,
# WITHOUT WARRANTIES OR CONDITIONS OF ANY KIND, either express or implied.
# See the License for the specific language governing permissions and
# limitations under the License.

include ../Makefile.common

<<<<<<< HEAD
CXXFLAGS += -I../include -I../libcommon
=======
OMP_FLAG = -fopenmp
CXXFLAGS += -I../libsafs $(OMP_FLAG)
LDFLAGS += $(OMP_FLAG)
>>>>>>> 75cbe39d

all: libgraph unit-test tools test matrix libgraph-algs test-algs test-matrix

libgraph-algs: libgraph
	$(MAKE) -C libgraph-algs

libgraph: $(OBJS)
	rm -f libgraph.a
	ar -cvq libgraph.a $(OBJS)

tools: libgraph
	$(MAKE) -C tools

unit-test: libgraph
	$(MAKE) -C unit-test

test: libgraph
	$(MAKE) -C test

matrix: libgraph
	$(MAKE) -C matrix

test-algs: libgraph libgraph-algs matrix
	$(MAKE) -C test-algs

LOL: libgraph matrix
	$(MAKE) -C LOL

test-matrix: libgraph matrix
	$(MAKE) -C test-matrix

clean:
	rm -f *.d
	rm -f *.o
	rm -f *~
	rm -f libgraph.a
	find -name core -delete
	$(MAKE) clean -C tools
	$(MAKE) clean -C unit-test
	$(MAKE) clean -C test
	$(MAKE) clean -C matrix
	$(MAKE) clean -C libgraph-algs
	$(MAKE) clean -C test-algs
	$(MAKE) clean -C LOL
	$(MAKE) clean -C test-matrix

-include $(DEPS) <|MERGE_RESOLUTION|>--- conflicted
+++ resolved
@@ -17,13 +17,7 @@
 
 include ../Makefile.common
 
-<<<<<<< HEAD
-CXXFLAGS += -I../include -I../libcommon
-=======
-OMP_FLAG = -fopenmp
-CXXFLAGS += -I../libsafs $(OMP_FLAG)
-LDFLAGS += $(OMP_FLAG)
->>>>>>> 75cbe39d
+CXXFLAGS += -I../libsafs
 
 all: libgraph unit-test tools test matrix libgraph-algs test-algs test-matrix
 
